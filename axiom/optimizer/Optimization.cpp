/*
 * Copyright (c) Meta Platforms, Inc. and its affiliates.
 *
 * Licensed under the Apache License, Version 2.0 (the "License");
 * you may not use this file except in compliance with the License.
 * You may obtain a copy of the License at
 *
 *     http://www.apache.org/licenses/LICENSE-2.0
 *
 * Unless required by applicable law or agreed to in writing, software
 * distributed under the License is distributed on an "AS IS" BASIS,
 * WITHOUT WARRANTIES OR CONDITIONS OF ANY KIND, either express or implied.
 * See the License for the specific language governing permissions and
 * limitations under the License.
 */

#include "axiom/optimizer/Optimization.h"
#include <algorithm>
#include <iostream>
#include <utility>
#include "axiom/optimizer/PrecomputeProjection.h"
#include "axiom/optimizer/VeloxHistory.h"
#include "velox/expression/Expr.h"

namespace facebook::axiom::optimizer {

Optimization::Optimization(
    const logical_plan::LogicalPlanNode& logicalPlan,
    const Schema& schema,
    History& history,
    std::shared_ptr<velox::core::QueryCtx> veloxQueryCtx,
    velox::core::ExpressionEvaluator& evaluator,
    OptimizerOptions options,
    runner::MultiFragmentPlan::Options runnerOptions)
    : options_(std::move(options)),
      runnerOptions_(std::move(runnerOptions)),
      isSingleWorker_(runnerOptions_.numWorkers == 1),
      logicalPlan_(&logicalPlan),
      history_(history),
      veloxQueryCtx_(std::move(veloxQueryCtx)),
      toGraph_{schema, evaluator, options_},
      toVelox_{runnerOptions_, options_} {
  queryCtx()->optimization() = this;
  root_ = toGraph_.makeQueryGraph(*logicalPlan_);
  root_->distributeConjuncts();
  root_->addImpliedJoins();
  root_->linkTablesToJoins();
  for (auto* join : root_->joins) {
    join->guessFanout();
  }
  toGraph_.setDtOutput(root_, *logicalPlan_);
}

// static
PlanAndStats Optimization::toVeloxPlan(
    const logical_plan::LogicalPlanNode& logicalPlan,
    velox::memory::MemoryPool& pool,
    OptimizerOptions options,
    runner::MultiFragmentPlan::Options runnerOptions) {
  auto allocator = std::make_unique<velox::HashStringAllocator>(&pool);
  auto context = std::make_unique<QueryGraphContext>(*allocator);
  queryCtx() = context.get();
  SCOPE_EXIT {
    queryCtx() = nullptr;
  };

  auto veloxQueryCtx = velox::core::QueryCtx::create();
  velox::exec::SimpleExpressionEvaluator evaluator(veloxQueryCtx.get(), &pool);

  auto schemaResolver = std::make_shared<SchemaResolver>();

  VeloxHistory history;

  Schema schema("default", schemaResolver.get(), /* locus */ nullptr);

  Optimization opt{
      logicalPlan,
      schema,
      history,
      veloxQueryCtx,
      evaluator,
      std::move(options),
      std::move(runnerOptions)};

  auto best = opt.bestPlan();
  return opt.toVeloxPlan(best->op);
}

void Optimization::trace(
    uint32_t event,
    int32_t id,
    const Cost& cost,
    RelationOp& plan) const {
  if (event & options_.traceFlags) {
    std::cout << (event == OptimizerOptions::kRetained ? "Retained: "
                                                       : "Abandoned: ")
              << id << ": " << cost.toString(true, true) << ": " << " "
              << plan.toString(true, false) << std::endl;
  }
}

PlanP Optimization::bestPlan() {
  PlanObjectSet targetColumns;
  targetColumns.unionObjects(root_->columns);

  topState_.dt = root_;
  topState_.setTargetColumnsForDt(targetColumns);

  makeJoins(topState_);

  return topState_.plans.best();
}

namespace {
// Traverses joins from 'candidate'. Follows any join that goes to a table not
// in 'visited' with a fanout < 'maxFanout'. 'fanoutFromRoot' is the product of
// the fanouts between 'candidate' and the 'candidate' of the top level call to
// this. 'path' is the set of joined tables between this invocation and the top
// level. 'fanoutFromRoot' is thus the selectivity of the linear join sequence
// in 'path'. When a reducing join sequence is found, the tables on the path
// are added to 'result'. 'reduction' is the product of the fanouts of all the
// reducing join paths added to 'result'.
void reducingJoinsRecursive(
    const PlanState& state,
    PlanObjectCP candidate,
    float fanoutFromRoot,
    float maxFanout,
    std::vector<PlanObjectCP>& path,
    PlanObjectSet& visited,
    PlanObjectSet& result,
    float& reduction,
    const std::function<
        void(const std::vector<PlanObjectCP>& path, float reduction)>&
        resultFunc = {}) {
  bool isLeaf = true;
  for (auto join : joinedBy(candidate)) {
    if (join->leftOptional() || join->rightOptional()) {
      continue;
    }
    JoinSide other = join->sideOf(candidate, true);
    if (!state.dt->hasTable(other.table) || !state.dt->hasJoin(join)) {
      continue;
    }
    if (other.table->isNot(PlanType::kTableNode) &&
        other.table->isNot(PlanType::kValuesTableNode) &&
        other.table->isNot(PlanType::kUnnestTableNode)) {
      continue;
    }
    if (visited.contains(other.table)) {
      continue;
    }
    if (other.fanout > maxFanout) {
      continue;
    }
    visited.add(other.table);
    auto fanout = fanoutFromRoot * other.fanout;
    if (fanout < 0.9) {
      result.add(other.table);
      for (auto step : path) {
        result.add(step);
        maxFanout = 1;
      }
    }
    path.push_back(other.table);
    isLeaf = false;
    reducingJoinsRecursive(
        state,
        other.table,
        fanout,
        maxFanout,
        path,
        visited,
        result,
        reduction,
        resultFunc);
    path.pop_back();
  }
  if (fanoutFromRoot < 1 && isLeaf) {
    // We are at the end of a reducing sequence of joins. Update the total
    // fanout for the set of all reducing join paths from the top level
    // 'candidate'.
    reduction *= fanoutFromRoot;
    if (resultFunc) {
      resultFunc(path, fanoutFromRoot);
    }
  }
}

// For an inner join, see if can bundle reducing joins on the build.
std::optional<JoinCandidate> reducingJoins(
    const PlanState& state,
    const JoinCandidate& candidate) {
  std::vector<PlanObjectCP> tables;
  std::vector<PlanObjectSet> existences;
  float fanout = candidate.fanout;

  PlanObjectSet reducingSet;
  if (candidate.join->isInner()) {
    PlanObjectSet visited = state.placed;
    VELOX_DCHECK(!candidate.tables.empty());
    visited.add(candidate.tables[0]);
    reducingSet.add(candidate.tables[0]);
    std::vector<PlanObjectCP> path{candidate.tables[0]};
    float reduction = 1;
    reducingJoinsRecursive(
        state,
        candidate.tables[0],
        1,
        1.2,
        path,
        visited,
        reducingSet,
        reduction);
    if (reduction < 0.9) {
      // The only table in 'candidate' must be first in the bushy table list.
      tables = candidate.tables;
      reducingSet.forEach([&](auto object) {
        if (object != tables[0]) {
          tables.push_back(object);
        }
      });
      fanout = candidate.fanout * reduction;
    }
  }

  if (!state.dt->noImportOfExists) {
    PlanObjectSet exists;
    float reduction = 1;
    VELOX_DCHECK(!candidate.tables.empty());
    std::vector<PlanObjectCP> path{candidate.tables[0]};
    // Look for reducing joins that were not added before, also covering already
    // placed tables. This may copy reducing joins from a probe to the
    // corresponding build.
    reducingSet.add(candidate.tables[0]);
    reducingSet.unionSet(state.dt->importedExistences);
    reducingJoinsRecursive(
        state,
        candidate.tables[0],
        1,
        1.2,
        path,
        reducingSet,
        exists,
        reduction,
        [&](auto& path, float reduction) {
          if (reduction < 0.7) {
            // The original table is added to the reducing existences because
            // the path starts with it but it is not joined twice since it
            // already is the start of the main join.
            PlanObjectSet added;
            for (auto i = 1; i < path.size(); ++i) {
              added.add(path[i]);
            }
            existences.push_back(std::move(added));
          }
        });
  }

  if (tables.empty() && existences.empty()) {
    // No reduction.
    return std::nullopt;
  }

  if (tables.empty()) {
    // No reducing joins but reducing existences from probe side.
    tables = candidate.tables;
  }

  JoinCandidate reducing(candidate.join, tables[0], fanout);
  reducing.tables = std::move(tables);
  reducing.existences = std::move(existences);
  return reducing;
}

// Calls 'func' with join, joined table and fanout for the joinable tables.
template <typename Func>
void forJoinedTables(const PlanState& state, Func func) {
  folly::F14FastSet<JoinEdgeP> visited;
  state.placed.forEach([&](PlanObjectCP placedTable) {
    if (!placedTable->isTable()) {
      return;
    }

    for (auto join : joinedBy(placedTable)) {
      if (join->isNonCommutative()) {
        if (!visited.insert(join).second) {
          continue;
        }
        bool usable = true;
        for (auto key : join->leftKeys()) {
          if (!key->allTables().isSubset(state.placed)) {
            // All items that the left key depends on must be placed.
            usable = false;
            break;
          }
        }
        if (usable) {
          func(join, join->rightTable(), join->lrFanout());
        }
      } else {
        auto [table, fanout] = join->otherTable(placedTable);
        if (!state.dt->hasTable(table)) {
          continue;
        }
        func(join, table, fanout);
      }
    }
  });
}

bool addExtraEdges(PlanState& state, JoinCandidate& candidate) {
  // See if there are more join edges from the first of 'candidate' to already
  // placed tables. Fill in the non-redundant equalities into the join edge.
  // Make a new edge if the edge would be altered.
  auto* originalJoin = candidate.join;
  auto* table = candidate.tables[0];
  for (auto* otherJoin : joinedBy(table)) {
    if (otherJoin == originalJoin || !otherJoin->isInner()) {
      continue;
    }
    auto [otherTable, fanout] = otherJoin->otherTable(table);
    if (!state.dt->hasTable(otherTable)) {
      continue;
    }
    if (candidate.isDominantEdge(state, otherJoin)) {
      return false;
    }
    candidate.addEdge(state, otherJoin);
  }
  return true;
}
} // namespace

std::vector<JoinCandidate> Optimization::nextJoins(PlanState& state) {
  std::vector<JoinCandidate> candidates;
  candidates.reserve(state.dt->tables.size());
  forJoinedTables(
      state, [&](JoinEdgeP join, PlanObjectCP joined, float fanout) {
        if (!state.placed.contains(joined) && state.dt->hasJoin(join) &&
            state.dt->hasTable(joined)) {
          candidates.emplace_back(join, joined, fanout);
          if (join->isInner()) {
            if (!addExtraEdges(state, candidates.back())) {
              // Drop the candidate if the edge was a subsumed in some other
              // edge.
              candidates.pop_back();
            }
          }
        }
      });

  // Take the  first hand joined tables and bundle them with reducing joins that
  // can go on the build side.
  std::vector<JoinCandidate> bushes;
  for (auto& candidate : candidates) {
    if (auto bush = reducingJoins(state, candidate)) {
      bushes.push_back(std::move(bush.value()));
    }
  }

  candidates.insert(candidates.begin(), bushes.begin(), bushes.end());
  std::ranges::sort(
      candidates, [](const JoinCandidate& left, const JoinCandidate& right) {
        return left.fanout < right.fanout;
      });
  if (candidates.empty()) {
    // There are no join edges. There could still be cross joins.
    state.dt->startTables.forEach([&](PlanObjectCP object) {
      if (!state.placed.contains(object)) {
        candidates.emplace_back(nullptr, object, tableCardinality(object));
      }
    });
  }
  return candidates;
}

namespace {
constexpr uint32_t kNotFound = ~0U;

/// Returns index of 'expr' in collection 'exprs'. kNotFound if not found.
/// Compares with equivalence classes, so that equal columns are
/// interchangeable.
template <typename V>
uint32_t position(const V& exprs, const Expr& expr) {
  for (auto i = 0; i < exprs.size(); ++i) {
    if (exprs[i]->sameOrEqual(expr)) {
      return i;
    }
  }
  return kNotFound;
}

/// Returns index of 'expr' in collection 'exprs'. kNotFound if not found.
/// Compares with equivalence classes, so that equal columns are
/// interchangeable. Applies 'getter' to each element of 'exprs' before
/// comparison.
template <typename V, typename Getter>
uint32_t position(const V& exprs, Getter getter, const Expr& expr) {
  for (auto i = 0; i < exprs.size(); ++i) {
    if (getter(exprs[i])->sameOrEqual(expr)) {
      return i;
    }
  }
  return kNotFound;
}

// True if single worker, i.e. do not plan remote exchanges
bool isSingleWorker() {
  return queryCtx()->optimization()->runnerOptions().numWorkers == 1;
}

RelationOpPtr repartitionForAgg(const RelationOpPtr& plan, PlanState& state) {
  // No shuffle if all grouping keys are in partitioning.
  if (isSingleWorker() || plan->distribution().distributionType.isGather) {
    return plan;
  }

  const auto* agg = state.dt->aggregation;

  // If no grouping and not yet gathered on a single node, add a gather before
  // final agg.
  if (agg->groupingKeys().empty() &&
      !plan->distribution().distributionType.isGather) {
    auto* gather =
        make<Repartition>(plan, Distribution::gather(), plan->columns());
    state.addCost(*gather);
    return gather;
  }

  // 'intermediateColumns' contains grouping keys followed by partial agg
  // results.
  ExprVector keyValues;
  for (auto i = 0; i < agg->groupingKeys().size(); ++i) {
    keyValues.push_back(agg->intermediateColumns()[i]);
  }

  bool shuffle = false;
  for (auto& key : keyValues) {
    auto nthKey = position(plan->distribution().partition, *key);
    if (nthKey == kNotFound) {
      shuffle = true;
      break;
    }
  }
  if (!shuffle) {
    return plan;
  }

  Distribution distribution{
      plan->distribution().distributionType, std::move(keyValues)};
  auto* repartition =
      make<Repartition>(plan, std::move(distribution), plan->columns());
  state.addCost(*repartition);
  return repartition;
}

CPSpan<Column> leadingColumns(const ExprVector& exprs) {
  size_t i = 0;
  for (; i < exprs.size(); ++i) {
    if (exprs[i]->isNot(PlanType::kColumnExpr)) {
      break;
    }
  }
  return {reinterpret_cast<ColumnCP const*>(exprs.data()), i};
}

bool isIndexColocated(
    const IndexInfo& info,
    const ExprVector& lookupValues,
    const RelationOpPtr& input) {
  const auto& distribution = info.index->distribution;
  if (distribution.isBroadcast &&
      input->distribution().distributionType.locus ==
          distribution.distributionType.locus) {
    return true;
  }

  // True if 'input' is partitioned so that each partitioning key is joined to
  // the corresponding partition key in 'info'.
  if (input->distribution().distributionType != distribution.distributionType) {
    return false;
  }

  if (input->distribution().partition.empty()) {
    return false;
  }

  if (input->distribution().partition.size() != distribution.partition.size()) {
    return false;
  }

  for (auto i = 0; i < input->distribution().partition.size(); ++i) {
    auto nthKey = position(lookupValues, *input->distribution().partition[i]);
    if (nthKey != kNotFound) {
      if (info.schemaColumn(info.lookupKeys.at(nthKey)) !=
          distribution.partition.at(i)) {
        return false;
      }
    } else {
      return false;
    }
  }
  return true;
}

RelationOpPtr repartitionForIndex(
    const IndexInfo& info,
    const ExprVector& lookupValues,
    const RelationOpPtr& plan,
    PlanState& state) {
  if (isSingleWorker() || isIndexColocated(info, lookupValues, plan)) {
    return plan;
  }

  const auto& distribution = info.index->distribution;

  ExprVector keyExprs;
  auto& partition = distribution.partition;
  for (auto key : partition) {
    // partition is in schema columns, lookupKeys is in BaseTable columns. Use
    // the schema column of lookup key for matching.
    auto nthKey = position(
        info.lookupKeys,
        [](auto c) {
          return c->is(PlanType::kColumnExpr)
              ? c->template as<Column>()->schemaColumn()
              : c;
        },
        *key);
    if (nthKey == kNotFound) {
      return nullptr;
    }

    keyExprs.push_back(lookupValues[nthKey]);
  }

  auto* repartition = make<Repartition>(
      plan,
      Distribution{distribution.distributionType, std::move(keyExprs)},
      plan->columns());
  state.addCost(*repartition);
  return repartition;
}

float fanoutJoinTypeLimit(velox::core::JoinType joinType, float fanout) {
  switch (joinType) {
    case velox::core::JoinType::kLeft:
      return std::max<float>(1, fanout);
    case velox::core::JoinType::kLeftSemiFilter:
      return std::min<float>(1, fanout);
    case velox::core::JoinType::kAnti:
      return 1 - std::min<float>(1, fanout);
    case velox::core::JoinType::kLeftSemiProject:
    case velox::core::JoinType::kRightSemiProject:
      return 1;
    default:
      return fanout;
  }
}

// Returns the positions in 'keys' for the expressions that determine the
// partition. empty if the partition is not decided by 'keys'
std::vector<uint32_t> joinKeyPartition(
    const RelationOpPtr& op,
    const ExprVector& keys) {
  std::vector<uint32_t> positions;
  for (unsigned i = 0; i < op->distribution().partition.size(); ++i) {
    auto nthKey = position(keys, *op->distribution().partition[i]);
    if (nthKey == kNotFound) {
      return {};
    }
    positions.push_back(nthKey);
  }
  return positions;
}

PlanObjectSet availableColumns(PlanObjectCP object) {
  PlanObjectSet set;
  if (object->is(PlanType::kTableNode)) {
    set.unionObjects(object->as<BaseTable>()->columns);
  } else if (object->is(PlanType::kValuesTableNode)) {
    set.unionObjects(object->as<ValuesTable>()->columns);
  } else if (object->is(PlanType::kUnnestTableNode)) {
    set.unionObjects(object->as<UnnestTable>()->columns);
  } else if (object->is(PlanType::kDerivedTableNode)) {
    set.unionObjects(object->as<DerivedTable>()->columns);
  } else {
    VELOX_UNREACHABLE("Joinable must be a table or derived table");
  }
  return set;
}

PlanObjectSet availableColumns(BaseTableCP baseTable, ColumnGroupCP index) {
  // The columns of base table that exist in 'index'.
  PlanObjectSet result;
  for (auto column : index->columns) {
    for (auto baseColumn : baseTable->columns) {
      if (baseColumn->name() == column->name()) {
        result.add(baseColumn);
        break;
      }
    }
  }
  return result;
}

bool isBroadcastableSize(PlanP build, PlanState& /*state*/) {
  return build->cost.fanout < 100'000;
}

// The 'other' side gets shuffled to align with 'input'. If 'input' is not
// partitioned on its keys, shuffle the 'input' too.
void alignJoinSides(
    RelationOpPtr& input,
    const ExprVector& keys,
    PlanState& state,
    RelationOpPtr& otherInput,
    const ExprVector& otherKeys,
    PlanState& otherState) {
  auto part = joinKeyPartition(input, keys);
  if (part.empty()) {
    Distribution distribution{
        otherInput->distribution().distributionType, keys};
    auto* repartition =
        make<Repartition>(input, std::move(distribution), input->columns());
    state.addCost(*repartition);
    input = repartition;
  }

  ExprVector distColumns;
  for (size_t i = 0; i < keys.size(); ++i) {
    auto nthKey = position(input->distribution().partition, *keys[i]);
    if (nthKey != kNotFound) {
      if (distColumns.size() <= nthKey) {
        distColumns.resize(nthKey + 1);
      }
      distColumns[nthKey] = otherKeys[i];
    }
  }

  Distribution distribution{
      input->distribution().distributionType, std::move(distColumns)};
  auto* repartition = make<Repartition>(
      otherInput, std::move(distribution), otherInput->columns());
  otherState.addCost(*repartition);
  otherInput = repartition;
}

bool isRedundantProject(
    const RelationOpPtr& input,
    const ExprVector& exprs,
    const ColumnVector& columns) {
  const auto& inputColumns = input->columns();

  if (inputColumns.size() != exprs.size()) {
    return false;
  }

  for (auto i = 0; i < inputColumns.size(); ++i) {
    if (inputColumns[i] != exprs[i]) {
      return false;
    }

<<<<<<< HEAD
    for (const auto& agg : aggPlan->aggregates()) {
      ExprCP condition = nullptr;
      if (agg->condition()) {
        condition = precompute.toColumn(agg->condition());
      }
      auto args = precompute.toColumns(
          agg->args(), /*aliases=*/nullptr, /*preserveLiterals=*/true);
      auto orderKeys = precompute.toColumns(agg->orderKeys());

      aggregates.emplace_back(make<Aggregate>(
          agg->name(),
          agg->value(),
          std::move(args),
          agg->functions(),
          agg->isDistinct(),
          condition,
          agg->intermediateType(),
          std::move(orderKeys),
          agg->orderTypes()));
=======
    if (inputColumns[i]->outputName() != columns[i]->outputName()) {
      return false;
>>>>>>> 669bda20
    }
  }

  return true;
}

} // namespace

void Optimization::addPostprocess(
    DerivedTableCP dt,
    RelationOpPtr& plan,
    PlanState& state) const {
  if (dt->aggregation) {
    addAggregation(dt, plan, state);
  }

  if (!dt->having.empty()) {
    auto filter = make<Filter>(plan, dt->having);
    state.addCost(*filter);
    plan = filter;
  }

  // We probably want to make this decision based on cost.
  static constexpr int64_t kMaxLimitBeforeProject = 8'192;
  if (dt->hasOrderBy()) {
    PrecomputeProjection precompute(plan, dt);
    auto orderKeys = precompute.toColumns(dt->orderKeys);

    auto* orderBy = make<OrderBy>(
        std::move(precompute).maybeProject(),
        std::move(orderKeys),
        dt->orderTypes,
        dt->limit,
        dt->offset);
    state.addCost(*orderBy);
    plan = orderBy;
  } else if (dt->hasLimit() && dt->limit <= kMaxLimitBeforeProject) {
    auto limit = make<Limit>(plan, dt->limit, dt->offset);
    state.addCost(*limit);
    plan = limit;
  }

  if (!dt->columns.empty()) {
    plan = make<Project>(
        plan,
        dt->exprs,
        dt->columns,
        isRedundantProject(plan, dt->exprs, dt->columns));
  }

  if (!dt->hasOrderBy() && dt->limit > kMaxLimitBeforeProject) {
    auto limit = make<Limit>(plan, dt->limit, dt->offset);
    state.addCost(*limit);
    plan = limit;
  }
}

void Optimization::addAggregation(
    DerivedTableCP dt,
    RelationOpPtr& plan,
    PlanState& state) const {
  const auto* aggPlan = dt->aggregation;

  PrecomputeProjection precompute(plan, dt, /*projectAllInputs=*/false);
  auto groupingKeys =
      precompute.toColumns(aggPlan->groupingKeys(), &aggPlan->columns());

  AggregateVector aggregates;
  aggregates.reserve(aggPlan->aggregates().size());

  for (const auto& agg : aggPlan->aggregates()) {
    ExprCP condition = nullptr;
    if (agg->condition()) {
      condition = precompute.toColumn(agg->condition());
    }
    auto args = precompute.toColumns(
        agg->args(), /*aliases=*/nullptr, /*preserveLiterals=*/true);
    aggregates.emplace_back(make<Aggregate>(
        agg->name(),
        agg->value(),
        std::move(args),
        agg->functions(),
        agg->isDistinct(),
        condition,
        agg->intermediateType()));
  }

  plan = std::move(precompute).maybeProject();

  if (isSingleWorker_ && runnerOptions_.numDrivers == 1) {
    auto* singleAgg = make<Aggregation>(
        plan,
        std::move(groupingKeys),
        std::move(aggregates),
        velox::core::AggregationNode::Step::kSingle,
        aggPlan->columns());

    state.placed.add(aggPlan);
    state.addCost(*singleAgg);
    plan = singleAgg;
  } else {
    auto* partialAgg = make<Aggregation>(
        plan,
        std::move(groupingKeys),
        aggregates,
        velox::core::AggregationNode::Step::kPartial,
        aggPlan->intermediateColumns());

    state.placed.add(aggPlan);
    state.addCost(*partialAgg);
    plan = repartitionForAgg(partialAgg, state);

    const auto numKeys = aggPlan->groupingKeys().size();

    ExprVector finalGroupingKeys;
    finalGroupingKeys.reserve(numKeys);
    for (auto i = 0; i < numKeys; ++i) {
      finalGroupingKeys.push_back(aggPlan->intermediateColumns()[i]);
    }

    auto* finalAgg = make<Aggregation>(
        plan,
        std::move(finalGroupingKeys),
        std::move(aggregates),
        velox::core::AggregationNode::Step::kFinal,
        aggPlan->columns());

    state.addCost(*finalAgg);
    plan = finalAgg;
  }
}

void Optimization::joinByIndex(
    const RelationOpPtr& plan,
    const JoinCandidate& candidate,
    PlanState& state,
    std::vector<NextJoin>& toTry) {
  if (candidate.tables.size() != 1 ||
      candidate.tables[0]->isNot(PlanType::kTableNode) ||
      !candidate.existences.empty()) {
    // Index applies to single base tables.
    return;
  }

  auto [right, left] = candidate.joinSides();

  auto& keys = right.keys;
  auto keyColumns = leadingColumns(keys);
  if (keyColumns.empty()) {
    return;
  }

  auto rightTable = candidate.tables.at(0)->as<BaseTable>();
  for (auto& index : rightTable->schemaTable->columnGroups) {
    auto info = rightTable->schemaTable->indexInfo(index, keyColumns);
    if (info.lookupKeys.empty()) {
      continue;
    }
    PlanStateSaver save(state, candidate);
    auto newPartition = repartitionForIndex(info, left.keys, plan, state);
    if (!newPartition) {
      continue;
    }
    state.placed.add(candidate.tables.at(0));
    auto joinType = right.leftJoinType();
    if (joinType == velox::core::JoinType::kFull ||
        joinType == velox::core::JoinType::kRight) {
      // Not available by index.
      return;
    }
    auto fanout = fanoutJoinTypeLimit(
        joinType, info.scanCardinality * rightTable->filterSelectivity);

    auto lookupKeys = left.keys;
    // The number of keys is the prefix that matches index order.
    lookupKeys.resize(info.lookupKeys.size());
    state.columns.unionSet(availableColumns(rightTable, index));
    auto c = state.downstreamColumns();
    c.intersect(state.columns);
    for (auto& filter : rightTable->filter) {
      c.unionSet(filter->columns());
    }

    auto* scan = make<TableScan>(
        newPartition,
        newPartition->distribution(),
        rightTable,
        info.index,
        fanout,
        c.toObjects<Column>(),
        lookupKeys,
        joinType,
        candidate.join->filter());

    state.columns.unionSet(c);
    state.addCost(*scan);
    state.addNextJoin(&candidate, scan, {}, toTry);
  }
}

void Optimization::joinByHash(
    const RelationOpPtr& plan,
    const JoinCandidate& candidate,
    PlanState& state,
    std::vector<NextJoin>& toTry) {
  VELOX_DCHECK(!candidate.tables.empty());
  auto [build, probe] = candidate.joinSides();

  const auto partKeys = joinKeyPartition(plan, probe.keys);
  ExprVector copartition;
  if (partKeys.empty()) {
    // Prefer to make a build partitioned on join keys and shuffle probe to
    // align with build.
    copartition = build.keys;
  }

  PlanStateSaver save(state, candidate);

  PlanObjectSet buildFilterColumns;
  buildFilterColumns.unionColumns(candidate.join->filter());
  buildFilterColumns.intersect(availableColumns(candidate.tables[0]));

  PlanObjectSet buildTables;
  PlanObjectSet buildColumns;
  for (auto buildTable : candidate.tables) {
    buildColumns.unionSet(availableColumns(buildTable));
    buildTables.add(buildTable);
  }

  buildColumns.intersect(state.downstreamColumns());
  buildColumns.unionColumns(build.keys);
  buildColumns.unionSet(buildFilterColumns);
  state.columns.unionSet(buildColumns);

  MemoKey memoKey{
      candidate.tables[0], buildColumns, buildTables, candidate.existences};

  Distribution forBuild;
  if (plan->distribution().distributionType.isGather) {
    forBuild = Distribution::gather();
  } else {
    forBuild = {plan->distribution().distributionType, copartition};
  }

  PlanObjectSet empty;
  bool needsShuffle = false;
  auto buildPlan = makePlan(
      memoKey, forBuild, empty, candidate.existsFanout, state, needsShuffle);

  // The build side tables are all joined if the first build is a
  // table but if it is a derived table (most often with aggregation),
  // only some of the tables may be fully joined.
  if (candidate.tables[0]->is(PlanType::kDerivedTableNode)) {
    state.placed.add(candidate.tables[0]);
    state.placed.unionSet(buildPlan->fullyImported);
  } else {
    state.placed.unionSet(buildTables);
  }

  PlanState buildState(state.optimization, state.dt, buildPlan);
  RelationOpPtr buildInput = buildPlan->op;
  RelationOpPtr probeInput = plan;

  if (!isSingleWorker_) {
    if (!partKeys.empty()) {
      if (needsShuffle) {
        if (copartition.empty()) {
          for (auto i : partKeys) {
            copartition.push_back(build.keys[i]);
          }
        }
        Distribution distribution{
            plan->distribution().distributionType, copartition};
        auto* repartition = make<Repartition>(
            buildInput, std::move(distribution), buildInput->columns());
        buildState.addCost(*repartition);
        buildInput = repartition;
      }
    } else if (
        candidate.join->isBroadcastableType() &&
        isBroadcastableSize(buildPlan, state)) {
      auto* broadcast = make<Repartition>(
          buildInput,
          Distribution::broadcast(plan->distribution().distributionType),
          buildInput->columns());
      buildState.addCost(*broadcast);
      buildInput = broadcast;
    } else {
      // The probe gets shuffled to align with build. If build is not
      // partitioned on its keys, shuffle the build too.
      alignJoinSides(
          buildInput, build.keys, buildState, probeInput, probe.keys, state);
    }
  }

  PrecomputeProjection precomputeBuild(buildInput, state.dt);
  auto buildKeys = precomputeBuild.toColumns(build.keys);
  buildInput = std::move(precomputeBuild).maybeProject();

  auto* buildOp =
      make<HashBuild>(buildInput, ++buildCounter_, build.keys, buildPlan);
  buildState.addCost(*buildOp);

  const auto joinType = build.leftJoinType();
  const bool probeOnly = joinType == velox::core::JoinType::kLeftSemiFilter ||
      joinType == velox::core::JoinType::kLeftSemiProject ||
      joinType == velox::core::JoinType::kAnti;

  PlanObjectSet probeColumns;
  probeColumns.unionObjects(plan->columns());

  ColumnVector columns;
  PlanObjectSet columnSet;
  ColumnCP mark = nullptr;

  state.downstreamColumns().forEach<Column>([&](auto column) {
    if (column == build.markColumn) {
      mark = column;
      columnSet.add(column);
      return;
    }

    if ((probeOnly || !buildColumns.contains(column)) &&
        !probeColumns.contains(column)) {
      return;
    }

    columnSet.add(column);
    columns.push_back(column);
  });

  // If there is an existence flag, it is the rightmost result column.
  if (mark) {
    const_cast<Value*>(&mark->value())->trueFraction =
        std::min<float>(1, candidate.fanout);
    columns.push_back(mark);
  }
  state.columns = columnSet;
  const auto fanout = fanoutJoinTypeLimit(joinType, candidate.fanout);

  PrecomputeProjection precomputeProbe(probeInput, state.dt);
  auto probeKeys = precomputeProbe.toColumns(probe.keys);
  probeInput = std::move(precomputeProbe).maybeProject();

  auto* join = make<Join>(
      JoinMethod::kHash,
      joinType,
      probeInput,
      buildOp,
      std::move(probeKeys),
      std::move(buildKeys),
      candidate.join->filter(),
      fanout,
      std::move(columns));

  state.addCost(*join);
  state.cost.setupCost += buildState.cost.unitCost + buildState.cost.setupCost;
  state.cost.totalBytes += buildState.cost.totalBytes;
  state.cost.transferBytes += buildState.cost.transferBytes;
  join->buildCost = buildState.cost;
  state.addNextJoin(&candidate, join, {buildOp}, toTry);
}

void Optimization::joinByHashRight(
    const RelationOpPtr& plan,
    const JoinCandidate& candidate,
    PlanState& state,
    std::vector<NextJoin>& toTry) {
  VELOX_DCHECK(!candidate.tables.empty());
  auto [probe, build] = candidate.joinSides();

  PlanStateSaver save(state, candidate);

  PlanObjectSet probeFilterColumns;
  probeFilterColumns.unionColumns(candidate.join->filter());
  probeFilterColumns.intersect(availableColumns(candidate.tables[0]));

  PlanObjectSet probeTables;
  PlanObjectSet probeColumns;
  for (auto probeTable : candidate.tables) {
    probeColumns.unionSet(availableColumns(probeTable));
    state.placed.add(probeTable);
    probeTables.add(probeTable);
  }

  probeColumns.intersect(state.downstreamColumns());
  probeColumns.unionColumns(probe.keys);
  probeColumns.unionSet(probeFilterColumns);
  state.columns.unionSet(probeColumns);

  MemoKey memoKey{
      candidate.tables[0], probeColumns, probeTables, candidate.existences};

  PlanObjectSet empty;
  bool needsShuffle = false;
  auto probePlan = makePlan(
      memoKey,
      Distribution{plan->distribution().distributionType, {}},
      empty,
      candidate.existsFanout,
      state,
      needsShuffle);

  PlanState probeState(state.optimization, state.dt, probePlan);

  RelationOpPtr probeInput = probePlan->op;
  RelationOpPtr buildInput = plan;

  if (!isSingleWorker_) {
    // The build gets shuffled to align with probe. If probe is not partitioned
    // on its keys, shuffle the probe too.
    alignJoinSides(
        probeInput, probe.keys, probeState, buildInput, build.keys, state);
  }

  PrecomputeProjection precomputeBuild(buildInput, state.dt);
  auto buildKeys = precomputeBuild.toColumns(build.keys);
  buildInput = std::move(precomputeBuild).maybeProject();

  auto* buildOp =
      make<HashBuild>(buildInput, ++buildCounter_, build.keys, nullptr);
  state.addCost(*buildOp);

  PlanObjectSet buildColumns;
  buildColumns.unionObjects(buildInput->columns());

  const auto leftJoinType = probe.leftJoinType();
  const auto fanout = fanoutJoinTypeLimit(leftJoinType, candidate.fanout);

  // Change the join type to the right join variant.
  const auto rightJoinType = reverseJoinType(leftJoinType);
  VELOX_CHECK(
      leftJoinType != rightJoinType,
      "Join type does not have right hash join variant");

  const bool buildOnly =
      rightJoinType == velox::core::JoinType::kRightSemiFilter ||
      rightJoinType == velox::core::JoinType::kRightSemiProject;

  ColumnVector columns;
  PlanObjectSet columnSet;
  ColumnCP mark = nullptr;

  state.downstreamColumns().forEach<Column>([&](auto column) {
    if (column == probe.markColumn) {
      mark = column;
      return;
    }

    if (!buildColumns.contains(column) &&
        (buildOnly || !probeColumns.contains(column))) {
      return;
    }

    columnSet.add(column);
    columns.push_back(column);
  });

  if (mark) {
    const_cast<Value*>(&mark->value())->trueFraction =
        std::min<float>(1, candidate.fanout);
    columns.push_back(mark);
  }

  const auto buildCost = state.cost.unitCost;

  state.columns = columnSet;
  state.cost = probeState.cost;
  state.cost.setupCost += buildCost;

  PrecomputeProjection precomputeProbe(probeInput, state.dt);
  auto probeKeys = precomputeProbe.toColumns(probe.keys);
  probeInput = std::move(precomputeProbe).maybeProject();

  auto* join = make<Join>(
      JoinMethod::kHash,
      rightJoinType,
      probeInput,
      buildOp,
      std::move(probeKeys),
      std::move(buildKeys),
      candidate.join->filter(),
      fanout,
      std::move(columns));
  state.addCost(*join);

  state.addNextJoin(&candidate, join, {buildOp}, toTry);
}

void Optimization::crossJoin(
    const RelationOpPtr& plan,
    const JoinCandidate& candidate,
    PlanState& state,
    std::vector<NextJoin>& toTry) {
  VELOX_NYI("No cross joins");
}

void Optimization::crossJoinUnnest(
    RelationOpPtr plan,
    const JoinCandidate& candidate,
    PlanState& state,
    std::vector<NextJoin>& toTry) {
  for (const auto* table : candidate.tables) {
    VELOX_CHECK(table->is(PlanType::kUnnestTableNode));
    // We add unnest table before compute downstream columns because
    // we're not interested in the replicating columns needed only for unnest.
    state.placed.add(table);

    PrecomputeProjection precompute(plan, state.dt, /*projectAllInputs=*/false);

    ExprVector replicateColumns;
    state.downstreamColumns().forEach<Column>([&](auto column) {
      if (state.columns.contains(column)) {
        replicateColumns.push_back(precompute.toColumn(column));
      }
    });

    // We don't use downstreamColumns() for unnestExprs/unnestedColumns.
    // Because 'unnest-column' should be unnested even when it isn't used.
    // Because it can change cardinality of the all output.
    const auto& unnestExprs = candidate.join->leftKeys();
    const auto& unnestedColumns = table->as<UnnestTable>()->columns;

    // Plan is updated here,
    // because we can have multiple unnest joins in single JoinCandidate.

    auto unnestColumns = precompute.toColumns(unnestExprs);
    plan = std::move(precompute).maybeProject();

    plan = make<Unnest>(
        std::move(plan),
        std::move(replicateColumns),
        std::move(unnestColumns),
        unnestedColumns);

    state.columns.unionObjects(unnestedColumns);
    state.addCost(*plan);
  }
  state.addNextJoin(&candidate, std::move(plan), {}, toTry);
}

void Optimization::addJoin(
    const JoinCandidate& candidate,
    const RelationOpPtr& plan,
    PlanState& state,
    std::vector<NextJoin>& result) {
  if (!candidate.join) {
    crossJoin(plan, candidate, state, result);
    return;
  }

  // If this candidate has multiple Unnest they all will be handled at once.
  if (candidate.tables.size() >= 1 &&
      candidate.tables[0]->is(PlanType::kUnnestTableNode)) {
    crossJoinUnnest(plan, candidate, state, result);
    return;
  }

  std::vector<NextJoin> toTry;

  joinByIndex(plan, candidate, state, toTry);

  const auto sizeAfterIndex = toTry.size();
  joinByHash(plan, candidate, state, toTry);
  if (toTry.size() > sizeAfterIndex && candidate.join->isNonCommutative() &&
      candidate.join->hasRightHashVariant()) {
    // There is a hash based candidate with a non-commutative join. Try a right
    // join variant.
    joinByHashRight(plan, candidate, state, toTry);
  }

  // If one is much better do not try the other.
  if (toTry.size() == 2 && candidate.tables.size() == 1) {
    if (toTry[0].isWorse(toTry[1])) {
      toTry.erase(toTry.begin());
    } else if (toTry[1].isWorse(toTry[0])) {
      toTry.erase(toTry.begin() + 1);
    }
  }
  result.insert(result.end(), toTry.begin(), toTry.end());
}

void Optimization::tryNextJoins(
    PlanState& state,
    const std::vector<NextJoin>& nextJoins) {
  for (auto& next : nextJoins) {
    PlanStateSaver save(state);
    state.placed = next.placed;
    state.columns = next.columns;
    state.cost = next.cost;
    state.addBuilds(next.newBuilds);
    makeJoins(next.plan, state);
  }
}

RelationOpPtr Optimization::placeSingleRowDt(
    RelationOpPtr plan,
    DerivedTableCP subquery,
    ExprCP filter,
    PlanState& state) {
  MemoKey memoKey;
  memoKey.firstTable = subquery;
  memoKey.tables.add(subquery);
  memoKey.columns.unionObjects(subquery->columns);

  const auto broadcast = Distribution::broadcast({});

  PlanObjectSet empty;
  bool needsShuffle = false;
  auto rightPlan = makePlan(memoKey, broadcast, empty, 1, state, needsShuffle);

  auto rightOp = rightPlan->op;
  if (needsShuffle) {
    rightOp = make<Repartition>(rightOp, broadcast, rightOp->columns());
  }

  auto resultColumns = plan->columns();
  resultColumns.insert(
      resultColumns.end(),
      rightOp->columns().begin(),
      rightOp->columns().end());
  auto* join = Join::makeCrossJoin(
      std::move(plan), std::move(rightOp), std::move(resultColumns));
  state.addCost(*join);
  return join;
}

void Optimization::placeDerivedTable(DerivedTableCP from, PlanState& state) {
  PlanStateSaver save(state);

  state.placed.add(from);

  PlanObjectSet dtColumns;
  dtColumns.unionObjects(from->columns);
  dtColumns.intersect(state.downstreamColumns());
  state.columns.unionSet(dtColumns);

  MemoKey key;
  key.columns = std::move(dtColumns);
  key.firstTable = from;
  key.tables.add(from);

  bool ignore = false;
  auto plan = makePlan(key, Distribution{}, PlanObjectSet{}, 1, state, ignore);

  // Make plans based on the dt alone as first.
  makeJoins(plan->op, state);

  // We see if there are reducing joins to import inside the dt.
  PlanObjectSet visited = state.placed;
  visited.add(from);
  visited.unionSet(state.dt->importedExistences);
  visited.unionSet(state.dt->fullyImported);

  PlanObjectSet reducingSet;
  reducingSet.add(from);

  std::vector<PlanObjectCP> path{from};

  float reduction = 1;
  reducingJoinsRecursive(
      state, from, 1, 1.2, path, visited, reducingSet, reduction);

  if (reduction < 0.9) {
    key.tables = reducingSet;
    key.columns = state.downstreamColumns();
    plan = makePlan(key, Distribution{}, PlanObjectSet{}, 1, state, ignore);
    // Not all reducing joins are necessarily retained in the plan. Only mark
    // the ones fully imported as placed.
    state.placed.unionSet(plan->fullyImported);
    makeJoins(plan->op, state);
  }
}

bool Optimization::placeConjuncts(
    RelationOpPtr plan,
    PlanState& state,
    bool allowNondeterministic) {
  PlanStateSaver save(state);

  PlanObjectSet columnsAndSingles = state.columns;
  state.dt->singleRowDts.forEach<DerivedTable>(
      [&](auto dt) { columnsAndSingles.unionObjects(dt->columns); });

  ExprVector filters;
  for (auto& conjunct : state.dt->conjuncts) {
    if (!allowNondeterministic && conjunct->containsNonDeterministic()) {
      continue;
    }
    if (state.placed.contains(conjunct)) {
      continue;
    }
    if (conjunct->columns().isSubset(state.columns)) {
      state.columns.add(conjunct);
      filters.push_back(conjunct);
      continue;
    }
    if (conjunct->columns().isSubset(columnsAndSingles)) {
      // The filter depends on placed tables and non-correlated single row
      // subqueries.
      std::vector<DerivedTableCP> placeable;
      auto subqColumns = conjunct->columns();
      subqColumns.except(state.columns);
      subqColumns.forEach([&](auto /*unused*/) {
        state.dt->singleRowDts.forEach<DerivedTable>([&](auto subquery) {
          // If the subquery provides columns for the filter, place it.
          const auto& conjunctColumns = conjunct->columns();
          for (auto subqColumn : subquery->columns) {
            if (conjunctColumns.contains(subqColumn)) {
              placeable.push_back(subquery);
              break;
            }
          }
        });
      });

      for (auto i = 0; i < placeable.size(); ++i) {
        state.placed.add(conjunct);
        plan = placeSingleRowDt(
            plan,
            placeable[i],
            (i == placeable.size() - 1 ? conjunct : nullptr),
            state);
        makeJoins(plan, state);
        return true;
      }
    }
  }

  if (!filters.empty()) {
    for (auto& filter : filters) {
      state.placed.add(filter);
    }
    auto* filter = make<Filter>(plan, std::move(filters));
    state.addCost(*filter);
    makeJoins(filter, state);
    return true;
  }
  return false;
}

namespace {

// Returns a subset of 'downstream' that exist in 'index' of 'table'.
ColumnVector indexColumns(
    const PlanObjectSet& downstream,
    BaseTableCP table,
    ColumnGroupCP index) {
  ColumnVector result;
  downstream.forEach<Column>([&](auto column) {
    if (!column->schemaColumn()) {
      return;
    }
    if (table != column->relation()) {
      return;
    }
    if (position(index->columns, *column->schemaColumn()) != kNotFound) {
      result.push_back(column);
    }
  });
  return result;
}

RelationOpPtr makeDistinct(const RelationOpPtr& input) {
  ExprVector groupingKeys;
  for (const auto& column : input->columns()) {
    groupingKeys.push_back(column);
  }

  return make<Aggregation>(
      input,
      groupingKeys,
      AggregateVector{},
      velox::core::AggregationNode::Step::kSingle,
      input->columns());
}

Distribution somePartition(const RelationOpPtrVector& inputs) {
  float card = 1;

  // A simple type and many values is a good partitioning key.
  auto score = [&](ColumnCP column) {
    const auto& value = column->value();
    const auto card = value.cardinality;
    return value.type->kind() >= velox::TypeKind::ARRAY ? card / 10000 : card;
  };

  const auto& firstInput = inputs[0];
  auto inputColumns = firstInput->columns();
  std::ranges::sort(inputColumns, [&](ColumnCP left, ColumnCP right) {
    return score(left) > score(right);
  });

  ExprVector columns;
  for (const auto* column : inputColumns) {
    card *= column->value().cardinality;
    columns.push_back(column);
    if (card > 100'000) {
      break;
    }
  }

  DistributionType distributionType;
  distributionType.numPartitions =
      queryCtx()->optimization()->runnerOptions().numWorkers;
  distributionType.locus = firstInput->distribution().distributionType.locus;

  return {distributionType, std::move(columns)};
}

// Adds the costs in the input states to the first state and if 'distinct' is
// not null adds the cost of that to the first state.
PlanP unionPlan(
    std::vector<PlanState>& states,
    const std::vector<PlanP>& inputPlans,
    const RelationOpPtr& result,
    Aggregation* distinct) {
  auto& firstState = states[0];

  PlanObjectSet fullyImported = inputPlans[0]->fullyImported;
  for (auto i = 1; i < states.size(); ++i) {
    const auto& otherCost = states[i].cost;
    fullyImported.intersect(inputPlans[i]->fullyImported);
    firstState.cost.add(otherCost);
    // The input cardinality is not additive, the fanout and other metrics are.
    firstState.cost.inputCardinality -= otherCost.inputCardinality;
  }
  if (distinct) {
    firstState.addCost(*distinct);
  }
  auto plan = make<Plan>(result, states[0]);
  plan->fullyImported = fullyImported;
  return plan;
}

float startingScore(PlanObjectCP table) {
  if (table->is(PlanType::kTableNode)) {
    return table->as<BaseTable>()->schemaTable->cardinality;
  }

  if (table->is(PlanType::kValuesTableNode)) {
    return table->as<ValuesTable>()->cardinality();
  }

  if (table->is(PlanType::kUnnestTableNode)) {
    VELOX_FAIL("UnnestTable cannot be a starting table");
    // Because it's rigth side of directed inner (cross) join edge.
    // Directed edges are non-commutative, so right side cannot be starting.
  }

  return 10;
}

std::vector<int32_t> sortByStartingScore(const PlanObjectVector& tables) {
  std::vector<float> scores;
  scores.reserve(tables.size());
  for (auto table : tables) {
    scores.emplace_back(startingScore(table));
  }

  std::vector<int32_t> indices(tables.size());
  std::iota(indices.begin(), indices.end(), 0);
  std::ranges::sort(indices, [&](int32_t left, int32_t right) {
    return scores[left] > scores[right];
  });

  return indices;
}
} // namespace

void Optimization::makeJoins(PlanState& state) {
  auto firstTables = state.dt->startTables.toObjects();

#ifndef NDEBUG
  for (auto table : firstTables) {
    state.debugSetFirstTable(table->id());
  }
#endif

  auto sortedIndices = sortByStartingScore(firstTables);

  for (auto index : sortedIndices) {
    auto from = firstTables.at(index);
    if (from->is(PlanType::kTableNode)) {
      auto table = from->as<BaseTable>();
      auto indices = table->chooseLeafIndex();
      // Make plan starting with each relevant index of the table.
      const auto downstream = state.downstreamColumns();
      for (auto index : indices) {
        auto columns = indexColumns(downstream, table, index);

        PlanStateSaver save(state);
        state.placed.add(table);
        state.columns.unionObjects(columns);

        auto distribution =
            TableScan::outputDistribution(table, index, columns);
        auto* scan = make<TableScan>(
            nullptr,
            std::move(distribution),
            table,
            index,
            index->table->cardinality * table->filterSelectivity,
            std::move(columns));
        state.addCost(*scan);
        makeJoins(scan, state);
      }
    } else if (from->is(PlanType::kValuesTableNode)) {
      const auto* valuesTable = from->as<ValuesTable>();
      ColumnVector columns;
      state.downstreamColumns().forEach<Column>([&](auto column) {
        if (valuesTable == column->relation()) {
          columns.push_back(column);
        }
      });

      PlanStateSaver save{state};
      state.placed.add(valuesTable);
      state.columns.unionObjects(columns);
      auto* scan = make<Values>(*valuesTable, std::move(columns));
      state.addCost(*scan);
      makeJoins(scan, state);
    } else if (from->is(PlanType::kUnnestTableNode)) {
      VELOX_FAIL("UnnestTable cannot be a starting table");
      // Because it's rigth side of directed inner (cross) join edge.
      // Directed edges are non-commutative, so right side cannot be starting.
    } else {
      // Start with a derived table.
      placeDerivedTable(from->as<const DerivedTable>(), state);
    }
  }
}

void Optimization::makeJoins(RelationOpPtr plan, PlanState& state) {
  VELOX_CHECK_NOT_NULL(plan);
  auto dt = state.dt;

  if (state.isOverBest()) {
    trace(OptimizerOptions::kExceededBest, dt->id(), state.cost, *plan);
    return;
  }

  // Add multitable filters not associated to a non-inner join.
  if (placeConjuncts(plan, state, false)) {
    return;
  }

  auto candidates = nextJoins(state);
  if (candidates.empty()) {
    if (placeConjuncts(plan, state, true)) {
      return;
    }

    addPostprocess(dt, plan, state);
    auto kept = state.plans.addPlan(plan, state);
    trace(
        kept ? OptimizerOptions::kRetained : OptimizerOptions::kExceededBest,
        dt->id(),
        state.cost,
        *plan);
    return;
  }

  std::vector<NextJoin> nextJoins;
  nextJoins.reserve(candidates.size());
  for (auto& candidate : candidates) {
    addJoin(candidate, plan, state, nextJoins);
  }
  tryNextJoins(state, nextJoins);
}

PlanP Optimization::makePlan(
    const MemoKey& key,
    const Distribution& distribution,
    const PlanObjectSet& boundColumns,
    float existsFanout,
    PlanState& state,
    bool& needsShuffle) {
  needsShuffle = false;
  if (key.firstTable->is(PlanType::kDerivedTableNode) &&
      key.firstTable->as<DerivedTable>()->setOp.has_value()) {
    return makeUnionPlan(
        key, distribution, boundColumns, existsFanout, state, needsShuffle);
  }
  return makeDtPlan(key, distribution, existsFanout, state, needsShuffle);
}

PlanP Optimization::makeUnionPlan(
    const MemoKey& key,
    const Distribution& distribution,
    const PlanObjectSet& boundColumns,
    float existsFanout,
    PlanState& state,
    bool& needsShuffle) {
  const auto* setDt = key.firstTable->as<DerivedTable>();

  RelationOpPtrVector inputs;
  std::vector<PlanP> inputPlans;
  std::vector<PlanState> inputStates;
  std::vector<bool> inputNeedsShuffle;

  for (auto* inputDt : setDt->children) {
    MemoKey inputKey = key;
    inputKey.firstTable = inputDt;
    inputKey.tables.erase(key.firstTable);
    inputKey.tables.add(inputDt);

    bool inputShuffle = false;
    auto inputPlan = makePlan(
        inputKey,
        distribution,
        boundColumns,
        existsFanout,
        state,
        inputShuffle);
    inputPlans.push_back(inputPlan);
    inputStates.emplace_back(*this, setDt, inputPlans.back());
    inputs.push_back(inputPlan->op);
    inputNeedsShuffle.push_back(inputShuffle);
  }

  const bool isDistinct =
      setDt->setOp.value() == logical_plan::SetOperation::kUnion;
  if (isSingleWorker_) {
    RelationOpPtr result = make<UnionAll>(inputs);
    Aggregation* distinct = nullptr;
    if (isDistinct) {
      result = makeDistinct(result);
      distinct = result->as<Aggregation>();
    }
    return unionPlan(inputStates, inputPlans, result, distinct);
  }

  if (distribution.partition.empty()) {
    if (isDistinct) {
      // Pick some partitioning key and shuffle on that and make distinct.
      Distribution someDistribution = somePartition(inputs);
      for (auto i = 0; i < inputs.size(); ++i) {
        inputs[i] = make<Repartition>(
            inputs[i], someDistribution, inputs[i]->columns());
        inputStates[i].addCost(*inputs[i]);
      }
    }
  } else {
    // Some need a shuffle. Add the shuffles, add an optional distinct and
    // return with no shuffle needed.
    for (auto i = 0; i < inputs.size(); ++i) {
      if (inputNeedsShuffle[i]) {
        inputs[i] =
            make<Repartition>(inputs[i], distribution, inputs[i]->columns());
        inputStates[i].addCost(*inputs[i]);
      }
    }
  }

  RelationOpPtr result = make<UnionAll>(inputs);
  Aggregation* distinct = nullptr;
  if (isDistinct) {
    result = makeDistinct(result);
    distinct = result->as<Aggregation>();
  }
  return unionPlan(inputStates, inputPlans, result, distinct);
}

PlanP Optimization::makeDtPlan(
    const MemoKey& key,
    const Distribution& distribution,
    float existsFanout,
    PlanState& state,
    bool& needsShuffle) {
  auto it = memo_.find(key);
  PlanSet* plans{};
  if (it == memo_.end()) {
    DerivedTable dt;
    dt.cname = newCName("tmp_dt");
    dt.import(
        *state.dt, key.firstTable, key.tables, key.existences, existsFanout);

    PlanState inner(*this, &dt);
    if (key.firstTable->is(PlanType::kDerivedTableNode)) {
      inner.setTargetColumnsForDt(key.columns);
    } else {
      inner.targetColumns = key.columns;
    }

    makeJoins(inner);
    memo_[key] = std::move(inner.plans);
    plans = &memo_[key];
  } else {
    plans = &it->second;
  }
  return plans->best(distribution, needsShuffle);
}

ExprCP Optimization::combineLeftDeep(Name func, const ExprVector& exprs) {
  ExprVector copy = exprs;
  std::ranges::sort(copy, [&](ExprCP left, ExprCP right) {
    return left->id() < right->id();
  });
  ExprCP result = copy[0];
  for (auto i = 1; i < copy.size(); ++i) {
    result = toGraph_.deduppedCall(
        func,
        result->value(),
        ExprVector{result, copy[i]},
        result->functions() | copy[i]->functions());
  }
  return result;
}

} // namespace facebook::axiom::optimizer<|MERGE_RESOLUTION|>--- conflicted
+++ resolved
@@ -661,30 +661,8 @@
       return false;
     }
 
-<<<<<<< HEAD
-    for (const auto& agg : aggPlan->aggregates()) {
-      ExprCP condition = nullptr;
-      if (agg->condition()) {
-        condition = precompute.toColumn(agg->condition());
-      }
-      auto args = precompute.toColumns(
-          agg->args(), /*aliases=*/nullptr, /*preserveLiterals=*/true);
-      auto orderKeys = precompute.toColumns(agg->orderKeys());
-
-      aggregates.emplace_back(make<Aggregate>(
-          agg->name(),
-          agg->value(),
-          std::move(args),
-          agg->functions(),
-          agg->isDistinct(),
-          condition,
-          agg->intermediateType(),
-          std::move(orderKeys),
-          agg->orderTypes()));
-=======
     if (inputColumns[i]->outputName() != columns[i]->outputName()) {
       return false;
->>>>>>> 669bda20
     }
   }
 
@@ -762,6 +740,7 @@
     }
     auto args = precompute.toColumns(
         agg->args(), /*aliases=*/nullptr, /*preserveLiterals=*/true);
+    auto orderKeys = precompute.toColumns(agg->orderKeys());
     aggregates.emplace_back(make<Aggregate>(
         agg->name(),
         agg->value(),
@@ -769,7 +748,9 @@
         agg->functions(),
         agg->isDistinct(),
         condition,
-        agg->intermediateType()));
+        agg->intermediateType(),
+        std::move(orderKeys),
+        agg->orderTypes()));
   }
 
   plan = std::move(precompute).maybeProject();
