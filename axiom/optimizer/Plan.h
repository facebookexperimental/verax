/*
 * Copyright (c) Meta Platforms, Inc. and its affiliates.
 *
 * Licensed under the Apache License, Version 2.0 (the "License");
 * you may not use this file except in compliance with the License.
 * You may obtain a copy of the License at
 *
 *     http://www.apache.org/licenses/LICENSE-2.0
 *
 * Unless required by applicable law or agreed to in writing, software
 * distributed under the License is distributed on an "AS IS" BASIS,
 * WITHOUT WARRANTIES OR CONDITIONS OF ANY KIND, either express or implied.
 * See the License for the specific language governing permissions and
 * limitations under the License.
 */
#pragma once

#include "axiom/optimizer/DerivedTable.h"
#include "axiom/optimizer/RelationOp.h"

/// Planning-time data structures. Represent the state of the planning process
/// plus utilities.
namespace facebook::velox::optimizer {

struct Plan;
struct PlanState;

using PlanP = Plan*;

/// A set of build sides. A candidate plan tracks all builds so that they can be
/// reused.
using HashBuildVector = std::vector<HashBuildCP>;

/// Item produced by optimization and kept in memo. Corresponds to
/// pre-costed physical plan with costs and data properties.
struct Plan {
  Plan(RelationOpPtr op, const PlanState& state);

  /// True if 'state' has a lower cost than 'this'. If 'perRowMargin' is given,
  /// then 'other' must win by margin per row.
  bool isStateBetter(const PlanState& state, float perRowMargin = 0) const;

  /// Root of the plan tree.
  const RelationOpPtr op;

  /// Total cost of 'op'. Setup costs and memory sizes are added up. The unit
  /// cost is the sum of the unit costs of the left-deep branch of 'op', where
  /// each unit cost is multiplied by the product of the fanouts of its inputs.
  const Cost cost;

  /// The tables from original join graph that are included in this
  /// plan. If this is a derived table in the original plan, the
  /// covered object is the derived table, not its constituent tables.
  const PlanObjectSet tables;

  /// The produced columns. Includes input columns.
  const PlanObjectSet columns;

  /// Columns that are fixed on input. Applies to index path for a derived
  /// table, e.g. a left (t1 left t2) dt on dt.t1pk = a.fk. In a memo of dt
  /// inputs is dt.pkt1.
  PlanObjectSet input;

  /// Hash join builds placed in the plan. Allows reusing a build.
  HashBuildVector builds;

  /// The tables/derived tables that are contained in this plan and need not be
  /// addressed by enclosing plans. This is all the tables in a build side join
  /// but not necessarily all tables that were added to a group by derived
  /// table.
  PlanObjectSet fullyImported;

  std::string printCost() const;

  std::string toString(bool detail) const;
};

/// The set of plans produced for a set of tables and columns. The plans may
/// have different output orders and distributions.
struct PlanSet {
  /// Interesting equivalent plans.
  std::vector<std::unique_ptr<Plan>> plans;

  /// Cost of lowest-cost plan plus shuffle. If a cutoff is applicable, nothing
  /// more expensive than this should be tried.
  float bestCostWithShuffle{0};

  /// Returns the best plan that produces 'distribution'. If the best plan has
  /// some other distribution, sets 'needsShuffle ' to true.
  PlanP best(const Distribution& distribution, bool& needShuffle);

  /// Retruns the best plan when we're ok with any distribution.
  PlanP best() {
    bool ignore = false;
    return best(Distribution{}, ignore);
  }

  /// Compares 'plan' to already seen plans and retains it if it is
  /// interesting, e.g. better than the best so far or has an interesting
  /// order. Returns the plan if retained, nullptr if not.
  PlanP addPlan(RelationOpPtr plan, PlanState& state);
};

/// Represents the next table/derived table to join. May consist of several
/// tables for a bushy build side.
struct JoinCandidate {
  JoinCandidate() = default;

  JoinCandidate(JoinEdgeP _join, PlanObjectCP _right, float _fanout)
      : join(_join), tables({_right}), fanout(_fanout) {}

  /// Returns the join side info for 'table'. If 'other' is set, returns the
  /// other side.
  JoinSide sideOf(PlanObjectCP side, bool other = false) const;

  /// Adds 'other' to the set of joins between the new table and already placed
  /// tables. a.k = b.k and c.k = b.k2 and c.k3 = a.k2. When placing c after a
  /// and b the edges to both a and b must be combined.
  void addEdge(PlanState& state, JoinEdgeP other);

  /// True if 'other' has all the equalities to placed columns that 'join' of
  /// 'this' has and has more equalities.
  bool isDominantEdge(PlanState& state, JoinEdgeP other);

  std::string toString() const;

  /// The join between already placed tables and the table(s) in 'this'.
  JoinEdgeP join{nullptr};

  /// Tables to join on the build side. The tables must not be already placed in
  /// the plan.
  std::vector<PlanObjectCP> tables;

  /// Joins imported from the left side for reducing a build
  /// size. These could be ignored without affecting the result but can
  /// be included to restrict the size of build, e.g. lineitem join
  /// part left (partsupp exists part) would have the second part in
  /// 'existences' and partsupp in 'tables' because we know that
  /// partsupp will not be probed with keys that are not in part, so
  /// there is no point building with these. This may involve tables already
  /// placed in the plan.
  std::vector<PlanObjectSet> existences;

  /// Number of right side hits for one row on the left. The join
  /// selectivity in 'tables' affects this but the selectivity in
  /// 'existences' does not.
  float fanout;

  /// The selectivity from 'existences'. 0.2 means that the join of 'tables' is
  /// reduced 5x.
  float existsFanout{1};

  JoinEdgeP compositeEdge{nullptr};
};

/// Represents a join to add to a partial plan. One join candidate can make
/// many NextJoins, e.g, for different join methods. If one is clearly best,
/// not all need be tried. If many NextJoins are disconnected (no JoinEdge
/// between them), these may be statically orderable without going through
/// permutations.
struct NextJoin {
  NextJoin(
      const JoinCandidate* candidate,
      const RelationOpPtr& plan,
      const Cost& cost,
      const PlanObjectSet& placed,
      const PlanObjectSet& columns,
      const HashBuildVector& builds)
      : candidate(candidate),
        plan(plan),
        cost(cost),
        placed(placed),
        columns(columns),
        newBuilds(builds) {}

  const JoinCandidate* candidate;
  RelationOpPtr plan;
  Cost cost;
  PlanObjectSet placed;
  PlanObjectSet columns;
  HashBuildVector newBuilds;

  /// If true, only 'other' should be tried. Use to compare equivalent joins
  /// with different join method or partitioning.
  bool isWorse(const NextJoin& other) const;
};

class Optimization;

/// Tracks the set of tables / columns that have been placed or are still needed
/// when constructing a partial plan.
struct PlanState {
  PlanState(Optimization& optimization, DerivedTableCP dt)
      : optimization(optimization), dt(dt) {}

  PlanState(Optimization& optimization, DerivedTableCP dt, PlanP plan)
      : optimization(optimization), dt(dt), cost(plan->cost) {}

  Optimization& optimization;

  /// The derived table from which the tables are drawn.
  DerivedTableCP dt;

  /// The tables that have been placed so far.
  PlanObjectSet placed;

  /// The columns that have a value from placed tables.
  PlanObjectSet columns;

  /// The columns that need a value at the end of the plan. A dt can be
  /// planned for just join/filter columns or all payload. Initially,
  /// columns the selected columns of the dt depend on.
  PlanObjectSet targetColumns;

  /// lookup keys for an index based derived table.
  PlanObjectSet input;

  /// The total cost for the PlanObjects placed thus far.
  Cost cost;

  /// All the hash join builds in any branch of the partial plan constructed so
  /// far.
  HashBuildVector builds;

  /// True if we should backtrack when 'cost' exceeds the best cost with
  /// shuffle from already generated plans.
  bool hasCutoff{true};

  /// Interesting completed plans for the dt being planned. For
  /// example, best by cost and maybe plans with interesting orders.
  PlanSet plans;

  /// Caches results of downstreamColumns(). This is a pure function of
  /// 'placed', 'targetColumns' and 'dt'.
  mutable std::unordered_map<PlanObjectSet, PlanObjectSet>
      downstreamPrecomputed;

  /// Ordered set of tables placed so far. Used for setting a
  /// breakpoint before a specific join order gets costed.
  std::vector<int32_t> debugPlacedTables;

  /// Updates 'cost' to reflect 'op' being placed on top of the partial plan.
  void addCost(RelationOp& op);

  /// Adds 'added' to all hash join builds.
  void addBuilds(const HashBuildVector& added);

  /// Specifies that the plan-to-make only references 'target' columns and
  /// whatever these depend on. These refer to 'columns' of 'dt'.
  void setTargetColumnsForDt(const PlanObjectSet& target);

  /// Returns the set of columns referenced in unplaced joins/filters union
  /// targetColumns. Gets smaller as more tables are placed.
  const PlanObjectSet& downstreamColumns() const;

  /// Adds a placed join to the set of partial queries to be developed. No-op if
  /// cost exceeds best so far and cutoff is enabled.
  void addNextJoin(
      const JoinCandidate* candidate,
      RelationOpPtr plan,
      HashBuildVector builds,
      std::vector<NextJoin>& toTry) const;

  std::string printCost() const;

  /// Makes a string of 'op' with 'details'. Costs are annotated with percentage
  /// of total in 'this->cost'.
  std::string printPlan(RelationOpPtr op, bool detail) const;

  /// True if the costs accumulated so far are so high that this should not be
  /// explored further.
  bool isOverBest() const {
    return hasCutoff && plans.bestCostWithShuffle != 0 &&
        cost.unitCost + cost.setupCost > plans.bestCostWithShuffle;
  }

  void debugSetFirstTable(int32_t id);
};

/// A scoped guard that restores fields of PlanState on destruction.
struct PlanStateSaver {
 public:
  explicit PlanStateSaver(PlanState& state)
      : state_(state),
        placed_(state.placed),
        columns_(state.columns),
        cost_(state.cost),
        numBuilds_(state.builds.size()),
        numPlaced_(state.debugPlacedTables.size()) {}

  PlanStateSaver(PlanState& state, const JoinCandidate& candidate);

  ~PlanStateSaver() {
    state_.placed = std::move(placed_);
    state_.columns = std::move(columns_);
    state_.cost = cost_;
    state_.builds.resize(numBuilds_);
    state_.debugPlacedTables.resize(numPlaced_);
  }

 private:
  PlanState& state_;
  PlanObjectSet placed_;
  PlanObjectSet columns_;
  const Cost cost_;
  const int32_t numBuilds_;
  const int32_t numPlaced_;
};

/// Key for collection of memoized partial plans. Any table or derived
/// table with a particular set of projected out columns and an
/// optional set of reducing joins and semijoins (existences) is
/// planned once. The plan is then kept in a memo for future use. The
/// memo may hold multiple plans with different distribution
/// properties for one MemoKey. The first table is the table or
/// derived table to be planned. The 'tables' set is the set of
/// reducing joins applied to 'firstTable', including the table
/// itself. 'existences' is another set of reducing joins that are
/// semijoined to the join of 'tables' in order to restrict the
/// result. For example, if a reducing join is moved below a group by,
/// unless it is known never to have duplicates, it must become a
/// semijoin and the original join must still stay in place in case
/// there were duplicates.
struct MemoKey {
  bool operator==(const MemoKey& other) const;

  size_t hash() const;

  PlanObjectCP firstTable;
  PlanObjectSet columns;
  PlanObjectSet tables;
  std::vector<PlanObjectSet> existences;
};

} // namespace facebook::velox::optimizer

namespace std {
template <>
struct hash<::facebook::velox::optimizer::MemoKey> {
  size_t operator()(const ::facebook::velox::optimizer::MemoKey& key) const {
    return key.hash();
  }
};
} // namespace std

namespace facebook::velox::optimizer {

<<<<<<< HEAD
/// Instance of query optimization. Converts a plan and schema into an
/// optimized plan. Depends on QueryGraphContext being set on the
/// calling thread. There is one instance per query to plan. The
/// instance must stay live as long as a returned plan is live.
class Optimization {
 public:
  Optimization(
      const logical_plan::LogicalPlanNode& plan,
      const Schema& schema,
      History& history,
      std::shared_ptr<core::QueryCtx> queryCtx,
      velox::core::ExpressionEvaluator& evaluator,
      OptimizerOptions options = OptimizerOptions(),
      axiom::runner::MultiFragmentPlan::Options runnerOptions =
          axiom::runner::MultiFragmentPlan::Options{
              .numWorkers = 5,
              .numDrivers = 5});

  Optimization(const Optimization& other) = delete;

  void operator==(Optimization& other) = delete;

  /// Returns the optimized RelationOp plan for 'plan' given at construction.
  PlanP bestPlan();

  /// Returns a set of per-stage Velox PlanNode trees. If 'historyKeys' is
  /// given, these can be used to record history data about the execution of
  /// each relevant node for costing future queries.
  PlanAndStats toVeloxPlan(RelationOpPtr plan) {
    return toVelox_.toVeloxPlan(std::move(plan), runnerOptions_);
  }

  std::pair<connector::ConnectorTableHandlePtr, std::vector<core::TypedExprPtr>>
  leafHandle(int32_t id) {
    return toVelox_.leafHandle(id);
  }

  /// Translates from Expr to Velox.
  velox::core::TypedExprPtr toTypedExpr(ExprCP expr) {
    return toVelox_.toTypedExpr(expr);
  }

  RowTypePtr subfieldPushdownScanType(
      BaseTableCP baseTable,
      const ColumnVector& leafColumns,
      ColumnVector& topColumns,
      std::unordered_map<ColumnCP, TypePtr>& typeMap) {
    return toVelox_.subfieldPushdownScanType(
        baseTable, leafColumns, topColumns, typeMap);
  }

  /// Sets 'filterSelectivity' of 'baseTable' from history. Returns true if set.
  /// 'scanType' is the set of sampled columns with possible map to struct cast.
  bool setLeafSelectivity(BaseTable& baseTable, RowTypePtr scanType) {
    return history_.setLeafSelectivity(baseTable, std::move(scanType));
  }

  void filterUpdated(BaseTableCP baseTable, bool updateSelectivity = true) {
    toVelox_.filterUpdated(baseTable, updateSelectivity);
  }

  auto& memo() {
    return memo_;
  }

  auto& existenceDts() {
    return existenceDts_;
  }

  /// Lists the possible joins based on 'state.placed' and adds each on top of
  /// 'plan'. This is a set of plans extending 'plan' by one join (single table
  /// or bush). Calls itself on the interesting next plans. If all tables have
  /// been used, adds postprocess and adds the plan to 'plans' in 'state'. If
  /// 'state' enables cutoff and a partial plan is worse than the best so far,
  /// discards the candidate.
  void makeJoins(RelationOpPtr plan, PlanState& state);

  const std::shared_ptr<core::QueryCtx>& queryCtxShared() const {
    return queryCtx_;
  }

  velox::core::ExpressionEvaluator* evaluator() const {
    return toGraph_.evaluator();
  }

  Name newCName(const std::string& prefix) {
    return toGraph_.newCName(prefix);
  }

  const OptimizerOptions& options() const {
    return options_;
  }

  const axiom::runner::MultiFragmentPlan::Options& runnerOptions() const {
    return runnerOptions_;
  }

  History& history() const {
    return history_;
  }

  /// If false, correlation names are not included in Column::toString(). Used
  /// for canonicalizing join cache keys.
  bool& cnamesInExpr() {
    return cnamesInExpr_;
  }

  bool cnamesInExpr() const {
    return cnamesInExpr_;
  }

  BuiltinNames& builtinNames() {
    return toGraph_.builtinNames();
  }

  /// Returns a dedupped left deep reduction with 'func' for the
  /// elements in set1 and set2. The elements are sorted on plan object
  /// id and then combined into a left deep reduction on 'func'.
  ExprCP
  combineLeftDeep(Name func, const ExprVector& set1, const ExprVector& set2);

  /// Produces trace output if event matches 'traceFlags_'.
  void trace(int32_t event, int32_t id, const Cost& cost, RelationOp& plan);

 private:
  // Retrieves or makes a plan from 'key'. 'key' specifies a set of top level
  // joined tables or a hash join build side table or join.
  //
  // @param distribution the desired output distribution or a distribution with
  // no partitioning if this does not matter.
  // @param boundColumns a set of columns that are lookup keys for an index
  // based path through the joins in 'key'.
  // #param existsFanout the selectivity for the 'existences' in 'key', i.e.
  // extra reducing joins for a hash join build side, reflecting reducing joins
  // on the probe side. 1 if none.
  // @param state the state of the caller, empty for a top level call and the
  // state with the planned objects so far if planning a derived table.
  // @param needsShuffle set to true if a shuffle is needed to align the result
  // of the made plan with 'distribution'.
  PlanP makePlan(
      const MemoKey& key,
      const Distribution& distribution,
      const PlanObjectSet& boundColumns,
      float existsFanout,
      PlanState& state,
      bool& needsShuffle);

  // Non-union case of makePlan().
  PlanP makeDtPlan(
      const MemoKey& key,
      const Distribution& distribution,
      float existsFanout,
      PlanState& state,
      bool& needsShuffle);

  // Returns a sorted list of candidates to add to the plan in 'state'. The
  // joinable tables depend on the tables already present in 'plan'. A candidate
  // will be a single table for all the single tables that can be joined.
  // Additionally, when the single table can be joined to more tables not in
  // 'state' to form a reducing join, this is produced as a candidate for a
  // bushy hash join. When a single table or join to be used as a hash build
  // side is made, we further check if reducing joins applying to the probe can
  // be used to further reduce the build. These last joins are added as
  // 'existences' in the candidate.
  std::pair<std::vector<JoinCandidate>, std::vector<JoinCandidate>> nextJoins(
      PlanState& state);

  // Adds group by, order by, top k, limit to 'plan'. Updates 'plan' if
  // relation ops added. Sets cost in 'state'.
  void addPostprocess(DerivedTableCP dt, RelationOpPtr& plan, PlanState& state);

  // Places a derived table as first table in a plan. Imports possibly reducing
  // joins into the plan if can.
  void placeDerivedTable(DerivedTableCP from, PlanState& state);

  // Adds the items from 'dt.conjuncts' that are not placed in 'state'
  // and whose prerequisite columns are placed. If conjuncts can be
  // placed, adds them to 'state.placed' and calls makeJoins()
  // recursively to make the rest of the plan. Returns false if no
  // unplaced conjuncts were found and plan construction should proceed.
  bool placeConjuncts(
      RelationOpPtr plan,
      PlanState& state,
      bool allowNondeterministic);

  // Helper function that calls makeJoins recursively for each of
  // 'nextJoins'. The point of making 'nextJoins' first and only then
  // calling makeJoins is to allow detecting a star pattern of a fact
  // table and independently joined dimensions. These can be ordered
  // based on partitioning and size and we do not need to evaluate
  // their different permutations.
  void tryNextJoins(PlanState& state, const std::vector<NextJoin>& nextJoins);

  // Adds a cross join to access a single row from a non-correlated subquery.
  RelationOpPtr placeSingleRowDt(
      RelationOpPtr plan,
      DerivedTableCP subquery,
      ExprCP filter,
      PlanState& state);

  // Adds the join represented by 'candidate' on top of 'plan'. Tries index and
  // hash based methods and adds the index and hash based plans to 'result'. If
  // one of these is clearly superior, only adds the better one.
  void addJoin(
      const JoinCandidate& candidate,
      const RelationOpPtr& plan,
      PlanState& state,
      std::vector<NextJoin>& result);

  // If 'candidate' can be added on top 'plan' as a merge/index lookup, adds the
  // plan to 'toTry'. Adds any necessary repartitioning.
  void joinByIndex(
      const RelationOpPtr& plan,
      const JoinCandidate& candidate,
      PlanState& state,
      std::vector<NextJoin>& toTry);

  // Adds 'candidate' on top of 'plan' as a hash join. Adds possibly needed
  // repartitioning to both probe and build and makes a broadcast build if
  // indicated. If 'candidate' calls for a join on the build side, plans a
  // derived table with the build side tables and optionl 'existences' from
  // 'candidate'.
  void joinByHash(
      const RelationOpPtr& plan,
      const JoinCandidate& candidate,
      PlanState& state,
      std::vector<NextJoin>& toTry);

  // Tries a right hash join variant of left outer or left semijoin.
  void joinByHashRight(
      const RelationOpPtr& plan,
      const JoinCandidate& candidate,
      PlanState& state,
      std::vector<NextJoin>& toTry);

  RelationOpPtr processCrossJoin(
      const RelationOpPtr& plan,
      const JoinCandidate& candidate,
      PlanState& state);

  // makes a cross joins chain
  void processCrossJoins(
      const RelationOpPtr& plan,
      std::vector<JoinCandidate> crossJoins,
      PlanState& state,
      std::vector<NextJoin>& toTry);

  const OptimizerOptions options_;

  const axiom::runner::MultiFragmentPlan::Options runnerOptions_;

  const bool isSingleWorker_;

  // Top level plan to optimize.
  const logical_plan::LogicalPlanNode* const logicalPlan_;

  // Source of historical cost/cardinality information.
  History& history_;

  std::shared_ptr<core::QueryCtx> queryCtx_;

  // Top DerivedTable when making a QueryGraph from PlanNode.
  DerivedTableP root_;

  std::unordered_map<MemoKey, PlanSet> memo_;

  // Set of previously planned dts for importing probe side reducing joins to a
  // build side
  std::unordered_map<MemoKey, DerivedTableP> existenceDts_;

  // The top level PlanState. Contains the set of top level interesting plans.
  // Must stay alive as long as the Plans and RelationOps are reeferenced.
  PlanState topState_{*this, nullptr};

  // Controls tracing.
  int32_t traceFlags_{0};

  // Generates unique ids for build sides.
  int32_t buildCounter_{0};

  bool cnamesInExpr_{true};

  ToGraph toGraph_;

  ToVelox toVelox_;
};

=======
>>>>>>> ac6e29bb
const JoinEdgeVector& joinedBy(PlanObjectCP table);

/// Returns  the inverse join type, e.g. right outer from left outer.
/// TODO Move this function to Velox.
core::JoinType reverseJoinType(core::JoinType joinType);

} // namespace facebook::velox::optimizer<|MERGE_RESOLUTION|>--- conflicted
+++ resolved
@@ -345,296 +345,6 @@
 
 namespace facebook::velox::optimizer {
 
-<<<<<<< HEAD
-/// Instance of query optimization. Converts a plan and schema into an
-/// optimized plan. Depends on QueryGraphContext being set on the
-/// calling thread. There is one instance per query to plan. The
-/// instance must stay live as long as a returned plan is live.
-class Optimization {
- public:
-  Optimization(
-      const logical_plan::LogicalPlanNode& plan,
-      const Schema& schema,
-      History& history,
-      std::shared_ptr<core::QueryCtx> queryCtx,
-      velox::core::ExpressionEvaluator& evaluator,
-      OptimizerOptions options = OptimizerOptions(),
-      axiom::runner::MultiFragmentPlan::Options runnerOptions =
-          axiom::runner::MultiFragmentPlan::Options{
-              .numWorkers = 5,
-              .numDrivers = 5});
-
-  Optimization(const Optimization& other) = delete;
-
-  void operator==(Optimization& other) = delete;
-
-  /// Returns the optimized RelationOp plan for 'plan' given at construction.
-  PlanP bestPlan();
-
-  /// Returns a set of per-stage Velox PlanNode trees. If 'historyKeys' is
-  /// given, these can be used to record history data about the execution of
-  /// each relevant node for costing future queries.
-  PlanAndStats toVeloxPlan(RelationOpPtr plan) {
-    return toVelox_.toVeloxPlan(std::move(plan), runnerOptions_);
-  }
-
-  std::pair<connector::ConnectorTableHandlePtr, std::vector<core::TypedExprPtr>>
-  leafHandle(int32_t id) {
-    return toVelox_.leafHandle(id);
-  }
-
-  /// Translates from Expr to Velox.
-  velox::core::TypedExprPtr toTypedExpr(ExprCP expr) {
-    return toVelox_.toTypedExpr(expr);
-  }
-
-  RowTypePtr subfieldPushdownScanType(
-      BaseTableCP baseTable,
-      const ColumnVector& leafColumns,
-      ColumnVector& topColumns,
-      std::unordered_map<ColumnCP, TypePtr>& typeMap) {
-    return toVelox_.subfieldPushdownScanType(
-        baseTable, leafColumns, topColumns, typeMap);
-  }
-
-  /// Sets 'filterSelectivity' of 'baseTable' from history. Returns true if set.
-  /// 'scanType' is the set of sampled columns with possible map to struct cast.
-  bool setLeafSelectivity(BaseTable& baseTable, RowTypePtr scanType) {
-    return history_.setLeafSelectivity(baseTable, std::move(scanType));
-  }
-
-  void filterUpdated(BaseTableCP baseTable, bool updateSelectivity = true) {
-    toVelox_.filterUpdated(baseTable, updateSelectivity);
-  }
-
-  auto& memo() {
-    return memo_;
-  }
-
-  auto& existenceDts() {
-    return existenceDts_;
-  }
-
-  /// Lists the possible joins based on 'state.placed' and adds each on top of
-  /// 'plan'. This is a set of plans extending 'plan' by one join (single table
-  /// or bush). Calls itself on the interesting next plans. If all tables have
-  /// been used, adds postprocess and adds the plan to 'plans' in 'state'. If
-  /// 'state' enables cutoff and a partial plan is worse than the best so far,
-  /// discards the candidate.
-  void makeJoins(RelationOpPtr plan, PlanState& state);
-
-  const std::shared_ptr<core::QueryCtx>& queryCtxShared() const {
-    return queryCtx_;
-  }
-
-  velox::core::ExpressionEvaluator* evaluator() const {
-    return toGraph_.evaluator();
-  }
-
-  Name newCName(const std::string& prefix) {
-    return toGraph_.newCName(prefix);
-  }
-
-  const OptimizerOptions& options() const {
-    return options_;
-  }
-
-  const axiom::runner::MultiFragmentPlan::Options& runnerOptions() const {
-    return runnerOptions_;
-  }
-
-  History& history() const {
-    return history_;
-  }
-
-  /// If false, correlation names are not included in Column::toString(). Used
-  /// for canonicalizing join cache keys.
-  bool& cnamesInExpr() {
-    return cnamesInExpr_;
-  }
-
-  bool cnamesInExpr() const {
-    return cnamesInExpr_;
-  }
-
-  BuiltinNames& builtinNames() {
-    return toGraph_.builtinNames();
-  }
-
-  /// Returns a dedupped left deep reduction with 'func' for the
-  /// elements in set1 and set2. The elements are sorted on plan object
-  /// id and then combined into a left deep reduction on 'func'.
-  ExprCP
-  combineLeftDeep(Name func, const ExprVector& set1, const ExprVector& set2);
-
-  /// Produces trace output if event matches 'traceFlags_'.
-  void trace(int32_t event, int32_t id, const Cost& cost, RelationOp& plan);
-
- private:
-  // Retrieves or makes a plan from 'key'. 'key' specifies a set of top level
-  // joined tables or a hash join build side table or join.
-  //
-  // @param distribution the desired output distribution or a distribution with
-  // no partitioning if this does not matter.
-  // @param boundColumns a set of columns that are lookup keys for an index
-  // based path through the joins in 'key'.
-  // #param existsFanout the selectivity for the 'existences' in 'key', i.e.
-  // extra reducing joins for a hash join build side, reflecting reducing joins
-  // on the probe side. 1 if none.
-  // @param state the state of the caller, empty for a top level call and the
-  // state with the planned objects so far if planning a derived table.
-  // @param needsShuffle set to true if a shuffle is needed to align the result
-  // of the made plan with 'distribution'.
-  PlanP makePlan(
-      const MemoKey& key,
-      const Distribution& distribution,
-      const PlanObjectSet& boundColumns,
-      float existsFanout,
-      PlanState& state,
-      bool& needsShuffle);
-
-  // Non-union case of makePlan().
-  PlanP makeDtPlan(
-      const MemoKey& key,
-      const Distribution& distribution,
-      float existsFanout,
-      PlanState& state,
-      bool& needsShuffle);
-
-  // Returns a sorted list of candidates to add to the plan in 'state'. The
-  // joinable tables depend on the tables already present in 'plan'. A candidate
-  // will be a single table for all the single tables that can be joined.
-  // Additionally, when the single table can be joined to more tables not in
-  // 'state' to form a reducing join, this is produced as a candidate for a
-  // bushy hash join. When a single table or join to be used as a hash build
-  // side is made, we further check if reducing joins applying to the probe can
-  // be used to further reduce the build. These last joins are added as
-  // 'existences' in the candidate.
-  std::pair<std::vector<JoinCandidate>, std::vector<JoinCandidate>> nextJoins(
-      PlanState& state);
-
-  // Adds group by, order by, top k, limit to 'plan'. Updates 'plan' if
-  // relation ops added. Sets cost in 'state'.
-  void addPostprocess(DerivedTableCP dt, RelationOpPtr& plan, PlanState& state);
-
-  // Places a derived table as first table in a plan. Imports possibly reducing
-  // joins into the plan if can.
-  void placeDerivedTable(DerivedTableCP from, PlanState& state);
-
-  // Adds the items from 'dt.conjuncts' that are not placed in 'state'
-  // and whose prerequisite columns are placed. If conjuncts can be
-  // placed, adds them to 'state.placed' and calls makeJoins()
-  // recursively to make the rest of the plan. Returns false if no
-  // unplaced conjuncts were found and plan construction should proceed.
-  bool placeConjuncts(
-      RelationOpPtr plan,
-      PlanState& state,
-      bool allowNondeterministic);
-
-  // Helper function that calls makeJoins recursively for each of
-  // 'nextJoins'. The point of making 'nextJoins' first and only then
-  // calling makeJoins is to allow detecting a star pattern of a fact
-  // table and independently joined dimensions. These can be ordered
-  // based on partitioning and size and we do not need to evaluate
-  // their different permutations.
-  void tryNextJoins(PlanState& state, const std::vector<NextJoin>& nextJoins);
-
-  // Adds a cross join to access a single row from a non-correlated subquery.
-  RelationOpPtr placeSingleRowDt(
-      RelationOpPtr plan,
-      DerivedTableCP subquery,
-      ExprCP filter,
-      PlanState& state);
-
-  // Adds the join represented by 'candidate' on top of 'plan'. Tries index and
-  // hash based methods and adds the index and hash based plans to 'result'. If
-  // one of these is clearly superior, only adds the better one.
-  void addJoin(
-      const JoinCandidate& candidate,
-      const RelationOpPtr& plan,
-      PlanState& state,
-      std::vector<NextJoin>& result);
-
-  // If 'candidate' can be added on top 'plan' as a merge/index lookup, adds the
-  // plan to 'toTry'. Adds any necessary repartitioning.
-  void joinByIndex(
-      const RelationOpPtr& plan,
-      const JoinCandidate& candidate,
-      PlanState& state,
-      std::vector<NextJoin>& toTry);
-
-  // Adds 'candidate' on top of 'plan' as a hash join. Adds possibly needed
-  // repartitioning to both probe and build and makes a broadcast build if
-  // indicated. If 'candidate' calls for a join on the build side, plans a
-  // derived table with the build side tables and optionl 'existences' from
-  // 'candidate'.
-  void joinByHash(
-      const RelationOpPtr& plan,
-      const JoinCandidate& candidate,
-      PlanState& state,
-      std::vector<NextJoin>& toTry);
-
-  // Tries a right hash join variant of left outer or left semijoin.
-  void joinByHashRight(
-      const RelationOpPtr& plan,
-      const JoinCandidate& candidate,
-      PlanState& state,
-      std::vector<NextJoin>& toTry);
-
-  RelationOpPtr processCrossJoin(
-      const RelationOpPtr& plan,
-      const JoinCandidate& candidate,
-      PlanState& state);
-
-  // makes a cross joins chain
-  void processCrossJoins(
-      const RelationOpPtr& plan,
-      std::vector<JoinCandidate> crossJoins,
-      PlanState& state,
-      std::vector<NextJoin>& toTry);
-
-  const OptimizerOptions options_;
-
-  const axiom::runner::MultiFragmentPlan::Options runnerOptions_;
-
-  const bool isSingleWorker_;
-
-  // Top level plan to optimize.
-  const logical_plan::LogicalPlanNode* const logicalPlan_;
-
-  // Source of historical cost/cardinality information.
-  History& history_;
-
-  std::shared_ptr<core::QueryCtx> queryCtx_;
-
-  // Top DerivedTable when making a QueryGraph from PlanNode.
-  DerivedTableP root_;
-
-  std::unordered_map<MemoKey, PlanSet> memo_;
-
-  // Set of previously planned dts for importing probe side reducing joins to a
-  // build side
-  std::unordered_map<MemoKey, DerivedTableP> existenceDts_;
-
-  // The top level PlanState. Contains the set of top level interesting plans.
-  // Must stay alive as long as the Plans and RelationOps are reeferenced.
-  PlanState topState_{*this, nullptr};
-
-  // Controls tracing.
-  int32_t traceFlags_{0};
-
-  // Generates unique ids for build sides.
-  int32_t buildCounter_{0};
-
-  bool cnamesInExpr_{true};
-
-  ToGraph toGraph_;
-
-  ToVelox toVelox_;
-};
-
-=======
->>>>>>> ac6e29bb
 const JoinEdgeVector& joinedBy(PlanObjectCP table);
 
 /// Returns  the inverse join type, e.g. right outer from left outer.
