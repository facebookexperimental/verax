/*
 * Copyright (c) Meta Platforms, Inc. and its affiliates.
 *
 * Licensed under the Apache License, Version 2.0 (the "License");
 * you may not use this file except in compliance with the License.
 * You may obtain a copy of the License at
 *
 *     http://www.apache.org/licenses/LICENSE-2.0
 *
 * Unless required by applicable law or agreed to in writing, software
 * distributed under the License is distributed on an "AS IS" BASIS,
 * WITHOUT WARRANTIES OR CONDITIONS OF ANY KIND, either express or implied.
 * See the License for the specific language governing permissions and
 * limitations under the License.
 */

#include "axiom/logical_plan/ExprPrinter.h"
#include "axiom/logical_plan/PlanPrinter.h"
#include "axiom/optimizer/FunctionRegistry.h"
#include "axiom/optimizer/Plan.h"
#include "axiom/optimizer/PlanUtils.h"
#include "velox/exec/AggregateFunctionRegistry.h"
#include "velox/expression/ConstantExpr.h"
#include "velox/expression/FunctionSignature.h"
#include "velox/functions/FunctionRegistry.h"
#include "velox/vector/VariantToVector.h"

namespace facebook::velox::optimizer {

namespace lp = facebook::velox::logical_plan;

void Optimization::setDerivedTableOutput(
    DerivedTableP dt,
    const lp::LogicalPlanNode& planNode) {
  const auto& outputType = planNode.outputType();
  for (auto i = 0; i < outputType->size(); ++i) {
    const auto& fieldType = outputType->childAt(i);
    const auto& fieldName = outputType->nameOf(i);

    auto expr = translateColumn(fieldName);
    Value value(toType(fieldType), 0);
    auto* column = make<Column>(toName(fieldName), dt, value);
    dt->columns.push_back(column);
    dt->exprs.push_back(expr);
    renames_[fieldName] = column;
  }
}

DerivedTableP Optimization::makeQueryGraphFromLogical() {
  markAllSubfields(logicalPlan_->outputType().get(), logicalPlan_);

  root_ = newDt();
  currentSelect_ = root_;

  makeQueryGraph(*logicalPlan_, kAllAllowedInDt);
  return root_;
}

void Optimization::translateConjuncts(
    const lp::ExprPtr& input,
    ExprVector& flat) {
  if (!input) {
    return;
  }
  if (isSpecialForm(input.get(), lp::SpecialForm::kAnd)) {
    for (auto& child : input->inputs()) {
      translateConjuncts(child, flat);
    }
  } else {
    flat.push_back(translateExpr(input));
  }
}

std::shared_ptr<const exec::ConstantExpr> Optimization::foldConstant(
    const core::TypedExprPtr& typedExpr) {
  auto exprSet = evaluator_.compile(typedExpr);
  const auto& first = exprSet->exprs().front();

  if (first->isConstant()) {
    return std::dynamic_pointer_cast<exec::ConstantExpr>(first);
  }
  return nullptr;
}

ExprCP Optimization::tryFoldConstant(
    const lp::CallExpr* call,
    const lp::SpecialFormExpr* cast,
    const ExprVector& literals) {
  try {
    Value value(call ? toType(call->type()) : toType(cast->type()), 1);
    auto* veraxExpr = make<Call>(
        PlanType::kCallExpr,
        cast ? toName("cast") : toName(call->name()),
        value,
        literals,
        FunctionSet());
    auto typedExpr = toTypedExpr(veraxExpr);
    auto exprSet = evaluator_.compile(typedExpr);
    auto first = exprSet->exprs().front().get();
    if (auto constantExpr = dynamic_cast<const exec::ConstantExpr*>(first)) {
      auto typed = std::make_shared<lp::ConstantExpr>(
          constantExpr->type(),
          std::make_shared<Variant>(vectorToVariant(constantExpr->value(), 0)));

      return makeConstant(*typed);
    }
  } catch (const std::exception&) {
    // Swallow exception.
  }

  return nullptr;
}

bool Optimization::isSubfield(
    const lp::Expr* expr,
    Step& step,
    lp::ExprPtr& input) {
  if (isSpecialForm(expr, lp::SpecialForm::kDereference)) {
    step.kind = StepKind::kField;
    auto maybeIndex =
        maybeIntegerLiteral(expr->inputAt(1)->asUnchecked<lp::ConstantExpr>());
    Name name = nullptr;
    int64_t id = 0;
    auto& rowType = expr->inputAt(0)->type()->as<TypeKind::ROW>();
    if (maybeIndex.has_value()) {
      id = maybeIndex.value();
      name = toName(rowType.nameOf(maybeIndex.value()));
    } else {
      auto& field = expr->inputAt(1)->asUnchecked<lp::ConstantExpr>()->value();
      name = toName(field->value<TypeKind::VARCHAR>());
      id = rowType.getChildIdx(name);
    }
    step.field = name;
    step.id = id;
    input = expr->inputAt(0);
    return true;
  }

  if (const auto* call = expr->asUnchecked<lp::CallExpr>()) {
    auto name = call->name();
    if (name == "subscript" || name == "element_at") {
      auto subscript = translateExpr(call->inputAt(1));
      if (subscript->type() == PlanType::kLiteralExpr) {
        step.kind = StepKind::kSubscript;
        auto& literal = subscript->as<Literal>()->literal();
        switch (subscript->value().type->kind()) {
          case TypeKind::VARCHAR:
            step.field = toName(literal.value<TypeKind::VARCHAR>());
            break;
          case TypeKind::BIGINT:
          case TypeKind::INTEGER:
          case TypeKind::SMALLINT:
          case TypeKind::TINYINT:
            step.id = integerValue(&literal);
            break;
          default:
            VELOX_UNREACHABLE();
        }
        input = expr->inputAt(0);
        return true;
      }
      return false;
    }
    if (name == "cardinality") {
      step.kind = StepKind::kCardinality;
      input = expr->inputAt(0);
      return true;
    }
  }
  return false;
}

void Optimization::getExprForField(
    const lp::Expr* field,
    lp::ExprPtr& resultExpr,
    ColumnCP& resultColumn,
    const lp::LogicalPlanNode*& context) {
  for (;;) {
    auto& name = field->asUnchecked<lp::InputReferenceExpr>()->name();
    auto ordinal = context->outputType()->getChildIdx(name);
    if (const auto* project = context->asUnchecked<lp::ProjectNode>()) {
      auto& def = project->expressions()[ordinal];
      if (const auto* innerField = def->asUnchecked<lp::InputReferenceExpr>()) {
        context = context->inputAt(0).get();
        field = innerField;
        continue;
      }
      resultExpr = def;
      context = project->inputAt(0).get();
      return;
    }

    const auto& sources = context->inputs();
    if (sources.empty()) {
      auto leaf = findLeaf(context);
      auto it = renames_.find(name);
      VELOX_CHECK(it != renames_.end());
      auto maybeColumn = it->second;
      VELOX_CHECK(maybeColumn->type() == PlanType::kColumnExpr);
      resultColumn = maybeColumn->as<Column>();
      resultExpr = nullptr;
      context = nullptr;
<<<<<<< HEAD
      VELOX_CHECK_NOT_NULL(resultColumn->relation());
      if (resultColumn->relation()->type() == PlanType::kTableNode) {
        VELOX_CHECK(leaf == resultColumn->relation());
=======
      const auto* relation = resultColumn->relation();
      VELOX_CHECK_NOT_NULL(relation);
      if (relation->type() == PlanType::kTable ||
          relation->type() == PlanType::kValuesTable) {
        VELOX_CHECK(leaf == relation);
>>>>>>> 6ff7c29d
      }
      return;
    }

    for (const auto& source : sources) {
      const auto& row = source->outputType();
      if (auto maybe = row->getChildIdxIfExists(name)) {
        context = source.get();
        break;
      }
    }
  }
}

std::optional<ExprCP> Optimization::translateSubfield(
    const lp::ExprPtr& inputExpr) {
  std::vector<Step> steps;
  auto* source = logicalExprSource_;
  auto expr = inputExpr;
  for (;;) {
    lp::ExprPtr input;
    Step step;
    VELOX_CHECK_NOT_NULL(expr);
    bool isStep = isSubfield(expr.get(), step, input);
    if (!isStep) {
      if (steps.empty()) {
        return std::nullopt;
      }
      // if this is a field we follow to the expr assigning the field if any.
      Step ignore;
      lp::ExprPtr ignore2;
      if (!isSubfield(expr.get(), ignore, ignore2)) {
        ColumnCP column = nullptr;
        if (expr->isInputReference()) {
          getExprForField(expr.get(), expr, column, source);
          if (expr) {
            continue;
          }
        }
        SubfieldProjections* skyline = nullptr;
        if (column) {
          auto it = allColumnSubfields_.find(column);
          if (it != allColumnSubfields_.end()) {
            skyline = &it->second;
          }
        } else {
          ensureFunctionSubfields(expr);
          auto call = expr->asUnchecked<lp::CallExpr>();
          auto it = logicalFunctionSubfields_.find(call);
          if (it != logicalFunctionSubfields_.end()) {
            skyline = &it->second;
          }
        }
        // 'steps is a path. 'skyline' is a map from path to Expr. If no prefix
        // of steps occurs in skyline, then the item referenced by steps is not
        // materialized. Otherwise, the prefix that matches one in skyline is
        // replaced by the Expr from skyline and the tail of 'steps' are tagged
        // on the Expr. If skyline is empty, then 'steps' simply becomes a
        // nested sequence of getters.
        if (steps.empty()) {
          return std::nullopt;
        }
        return makeGettersOverSkyline(steps, skyline, expr, column);
      }
    }
    steps.push_back(step);
    expr = input;
  }
}

namespace {
PathCP innerPath(const std::vector<Step>& steps, int32_t last) {
  std::vector<Step> reverse;
  for (int32_t i = steps.size() - 1; i >= last; --i) {
    reverse.push_back(steps[i]);
  }
  return toPath(std::move(reverse));
}
} // namespace

Variant* subscriptLiteral(TypeKind kind, const Step& step) {
  auto* ctx = queryCtx();
  switch (kind) {
    case TypeKind::VARCHAR:
      return ctx->registerVariant(
          std::make_unique<Variant>(std::string(step.field)));
    case TypeKind::BIGINT:
      return ctx->registerVariant(
          std::make_unique<Variant>(static_cast<int64_t>(step.id)));
    case TypeKind::INTEGER:
      return ctx->registerVariant(
          std::make_unique<Variant>(static_cast<int32_t>(step.id)));
    case TypeKind::SMALLINT:
      return ctx->registerVariant(
          std::make_unique<Variant>(static_cast<int16_t>(step.id)));
    case TypeKind::TINYINT:
      return ctx->registerVariant(
          std::make_unique<Variant>(static_cast<int8_t>(step.id)));
    default:
      VELOX_FAIL("Unsupported key type");
  }
}

ExprCP Optimization::makeGettersOverSkyline(
    const std::vector<Step>& steps,
    const SubfieldProjections* skyline,
    const lp::ExprPtr& base,
    ColumnCP column) {
  int32_t last = steps.size() - 1;
  ExprCP expr = nullptr;
  if (skyline) {
    // We see how many trailing (inner) steps fall below skyline, i.e. address
    // enclosing containers that are not materialized.
    bool found = false;
    for (; last >= 0; --last) {
      auto inner = innerPath(steps, last);
      auto it = skyline->pathToExpr.find(inner);
      if (it != skyline->pathToExpr.end()) {
        expr = it->second;
        found = true;
        break;
      }
    }
    if (!found) {
      // The path is not materialized. Need a longer path. to intersect skyline.
      return nullptr;
    }
  } else {
    if (column) {
      expr = column;
    } else {
      expr = translateExpr(base);
    }
    last = steps.size();
  }

  std::vector<Step> reverse;
  for (int32_t i = last - 1; i >= 0; --i) {
    // We make a getter over expr made so far with 'steps[i]' as first.
    PathExpr pathExpr = {steps[i], nullptr, expr};
    auto it = deduppedGetters_.find(pathExpr);
    if (it != deduppedGetters_.end()) {
      expr = it->second;
    } else {
      auto& step = steps[i];
      switch (step.kind) {
        case StepKind::kField: {
          if (!step.field) {
            auto* type = toType(expr->value().type->childAt(step.id));
            expr = make<Field>(type, expr, step.id);
            break;
          }
          auto* type = toType(expr->value().type->childAt(
              expr->value().type->as<TypeKind::ROW>().getChildIdx(step.field)));
          expr = make<Field>(type, expr, step.field);
          break;
        }
        case StepKind::kSubscript: {
          auto inputType = expr->value().type;
          const Type* type = toType(
              inputType->childAt(inputType->kind() == TypeKind::ARRAY ? 0 : 1));
          auto subscriptType = toType(
              inputType->kind() == TypeKind::ARRAY
                  ? INTEGER()
                  : inputType->as<TypeKind::MAP>().childAt(0));
          auto subscriptKind = subscriptType->kind();
          ExprVector args;
          args.push_back(expr);
          args.push_back(make<Literal>(
              Value(subscriptType, 1), subscriptLiteral(subscriptKind, step)));
          expr = make<Call>(
              toName("subscript"),
              Value(type, 1),
              std::move(args),
              FunctionSet());
          break;
        }
        default:
          VELOX_NYI();
      }
      deduppedGetters_[pathExpr] = expr;
    }
  }
  return expr;
}

namespace {
std::optional<BitSet> findSubfields(
    const LogicalPlanSubfields& fields,
    const lp::CallExpr* call) {
  auto it = fields.argFields.find(call);
  if (it == fields.argFields.end()) {
    return std::nullopt;
  }
  auto& paths = it->second.resultPaths;
  auto it2 = paths.find(ResultAccess::kSelf);
  if (it2 == paths.end()) {
    return {};
  }
  return it2->second;
}
} // namespace

BitSet Optimization::functionSubfields(
    const lp::CallExpr* call,
    bool controlOnly,
    bool payloadOnly) {
  BitSet subfields;
  if (!controlOnly) {
    auto maybe = findSubfields(logicalPayloadSubfields_, call);
    if (maybe.has_value()) {
      subfields = maybe.value();
    }
  }
  if (!payloadOnly) {
    auto maybe = findSubfields(logicalControlSubfields_, call);
    if (maybe.has_value()) {
      subfields.unionSet(maybe.value());
    }
  }
  Path::subfieldSkyline(subfields);
  return subfields;
}

void Optimization::ensureFunctionSubfields(const lp::ExprPtr& expr) {
  if (const auto* call = expr->asUnchecked<lp::CallExpr>()) {
    auto metadata = functionMetadata(exec::sanitizeName(call->name()));
    if (!metadata) {
      return;
    }
    if (!logicalTranslatedSubfieldFuncs_.count(call)) {
      translateExpr(expr);
    }
  }
}

BuiltinNames::BuiltinNames()
    : eq(toName("eq")),
      lt(toName("lt")),
      lte(toName("lte")),
      gt(toName("gt")),
      gte(toName("gte")),
      plus(toName("plus")),
      multiply(toName("multiply")),
      _and(toName("and")),
      _or(toName("or")) {
  canonicalizable.insert(eq);
  canonicalizable.insert(lt);
  canonicalizable.insert(lte);
  canonicalizable.insert(gt);
  canonicalizable.insert(gte);
  canonicalizable.insert(plus);
  canonicalizable.insert(multiply);
  canonicalizable.insert(_and);
  canonicalizable.insert(_or);
}

Name BuiltinNames::reverse(Name name) const {
  if (name == lt) {
    return gt;
  }
  if (name == lte) {
    return gte;
  }
  if (name == gt) {
    return lt;
  }
  if (name == gte) {
    return lte;
  }
  return name;
}

BuiltinNames& Optimization::builtinNames() {
  if (!builtinNames_) {
    builtinNames_ = std::make_unique<BuiltinNames>();
  }
  return *builtinNames_;
}

namespace {

/// If we should reverse the sides of a binary expression to canonicalize it. We
/// invert in two cases:
///
///  #1. If there is a literal in the left and something else in the right:
///    f("literal", col) => f(col, "literal")
///
///  #2. If none are literal, but the id on the left is higher.
bool shouldInvert(ExprCP left, ExprCP right) {
  if (left->type() == PlanType::kLiteral &&
      right->type() != PlanType::kLiteral) {
    return true;
  } else if (
      (left->type() != PlanType::kLiteral) &&
      (right->type() != PlanType::kLiteral) && (left->id() > right->id())) {
    return true;
  } else {
    return false;
  }
}

} // namespace

void Optimization::canonicalizeCall(Name& name, ExprVector& args) {
  auto& names = builtinNames();
  if (!names.isCanonicalizable(name)) {
    return;
  }
  VELOX_CHECK_EQ(args.size(), 2, "Expecting binary op {}", name);
<<<<<<< HEAD
  if ((args[0]->type() == PlanType::kLiteralExpr &&
       args[1]->type() != PlanType::kLiteralExpr) ||
      args[0]->id() > args[1]->id()) {
=======

  if (shouldInvert(args[0], args[1])) {
>>>>>>> 6ff7c29d
    std::swap(args[0], args[1]);
    name = names.reverse(name);
  }
}

ExprCP Optimization::deduppedCall(
    Name name,
    Value value,
    ExprVector args,
    FunctionSet flags) {
  if (args.size() == 2) {
    canonicalizeCall(name, args);
  }
  ExprDedupKey key = {name, &args};
  auto it = functionDedup_.find(key);
  if (it != functionDedup_.end()) {
    return it->second;
  }
  auto* call =
      make<Call>(name, std::move(value), std::move(args), std::move(flags));
  if (!call->containsNonDeterministic()) {
    key.args = &call->args();
    functionDedup_[key] = call;
  }
  return call;
}

ExprCP Optimization::makeConstant(const lp::ConstantExpr& constant) {
  auto temp = constant.value();
  auto it = constantDedup_.find(temp);
  if (it != constantDedup_.end()) {
    return it->second;
  }
  auto* literal = make<Literal>(Value(toType(constant.type()), 1), temp.get());
  // The variant will stay live for the optimization duration.
  reverseConstantDedup_[literal] = temp;
  constantDedup_[std::move(temp)] = literal;
  return literal;
}

namespace {
const char* specialFormCallName(const lp::SpecialFormExpr* form) {
  switch (form->form()) {
    case lp::SpecialForm::kAnd:
      return "and";
    case lp::SpecialForm::kOr:
      return "or";
    case lp::SpecialForm::kCast:
      return "cast";
    case lp::SpecialForm::kTryCast:
      return "trycast";
    case lp::SpecialForm::kCoalesce:
      return "coalesce";
    case lp::SpecialForm::kIf:
      return "if";
    case lp::SpecialForm::kSwitch:
      return "switch";
    default:
      VELOX_UNREACHABLE(lp::SpecialFormName::toName(form->form()));
  }
}

// Returns bits describing function 'name'.
FunctionSet functionBits(Name name) {
  if (auto* md = functionMetadata(name)) {
    return md->functionSet;
  }

  const auto deterministic = velox::isDeterministic(name);
  if (deterministic.has_value() && !deterministic.value()) {
    return FunctionSet(FunctionSet::kNonDeterministic);
  }

  return FunctionSet(0);
}

} // namespace

ExprCP Optimization::translateExpr(const lp::ExprPtr& expr) {
  if (expr->isInputReference()) {
    return translateColumn(expr->asUnchecked<lp::InputReferenceExpr>()->name());
  }

  if (expr->isConstant()) {
    return makeConstant(*expr->asUnchecked<lp::ConstantExpr>());
  }
  auto path = translateSubfield(expr);
  if (path.has_value()) {
    return path.value();
  }

  const auto* call = expr->asUnchecked<lp::CallExpr>();
  std::string callName;
  if (call) {
    callName = exec::sanitizeName(call->name());
    auto* metadata = functionMetadata(callName);
    if (metadata && metadata->processSubfields()) {
      auto translated = translateSubfieldFunction(call, metadata);
      if (translated.has_value()) {
        return translated.value();
      }
    }
  }
  auto isCast = isSpecialForm(expr.get(), lp::SpecialForm::kCast);
  const lp::SpecialFormExpr* cast =
      isCast ? expr->asUnchecked<lp::SpecialFormExpr>() : nullptr;
  if (!isCast && !call) {
    if (expr->isLambda()) {
      return translateLambda(expr->asUnchecked<lp::LambdaExpr>());
    }
  }
  ExprVector args{expr->inputs().size()};
  PlanObjectSet columns;
  FunctionSet funcs;
  auto& inputs = expr->inputs();
  float cardinality = 1;
  bool allConstant = true;

  for (auto i = 0; i < inputs.size(); ++i) {
    args[i] = translateExpr(inputs[i]);
    allConstant &= args[i]->type() == PlanType::kLiteralExpr;
    cardinality = std::max(cardinality, args[i]->value().cardinality);
    if (args[i]->type() == PlanType::kCallExpr) {
      funcs = funcs | args[i]->as<Call>()->functions();
    }
  }

  if (allConstant && (call || cast)) {
    auto literal = tryFoldConstant(call, cast, args);
    if (literal) {
      return literal;
    }
  }
  if (call || expr->isSpecialForm()) {
    auto name = call
        ? toName(callName)
        : toName(specialFormCallName(expr->asUnchecked<lp::SpecialFormExpr>()));
    funcs = funcs | functionBits(name);
    auto* callExpr = deduppedCall(
        name, Value(toType(expr->type()), cardinality), std::move(args), funcs);
    return callExpr;
  }
  if (cast) {
    auto name = toName("cast");
    funcs = funcs | functionBits(name);

    auto* callExpr = deduppedCall(
        name, Value(toType(cast->type()), cardinality), std::move(args), funcs);
    return callExpr;
  }

  VELOX_NYI();
  return nullptr;
}

ExprCP Optimization::translateLambda(const lp::LambdaExpr* lambda) {
  auto savedRenames = renames_;
  auto row = lambda->signature();
  toType(row);
  toType(lambda->type());
  ColumnVector args;
  for (auto i = 0; i < row->size(); ++i) {
    auto col = make<Column>(
        toName(row->nameOf(i)), nullptr, Value(toType(row->childAt(i)), 1));
    args.push_back(col);
    renames_[row->nameOf(i)] = col;
  }
  auto body = translateExpr(lambda->body());
  renames_ = savedRenames;
  return make<Lambda>(std::move(args), toType(lambda->type()), body);
}

std::optional<ExprCP> Optimization::translateSubfieldFunction(
    const lp::CallExpr* call,
    const FunctionMetadata* metadata) {
  logicalTranslatedSubfieldFuncs_.insert(call);
  auto subfields = functionSubfields(call, false, false);
  if (subfields.empty()) {
    // The function is accessed as a whole.
    return std::nullopt;
  }
  auto* ctx = queryCtx();
  std::vector<PathCP> paths;
  subfields.forEach([&](auto id) { paths.push_back(ctx->pathById(id)); });
  ExprVector args(call->inputs().size());
  BitSet usedArgs;
  bool allUsed = false;
  if (metadata->argOrdinal.empty()) {
    allUsed = true;
  } else {
    for (auto i = 0; i < paths.size(); ++i) {
      if (std::find(
              metadata->argOrdinal.begin(), metadata->argOrdinal.end(), i) ==
          metadata->argOrdinal.end()) {
        // This argument is not a source of subfields over some field
        // of the return value. Compute this in any case. accessed
        usedArgs.add(i);
        continue;
      }
      auto& step = paths[i]->steps()[0];
      auto maybeArg = stepToArg(step, metadata);
      if (maybeArg.has_value()) {
        usedArgs.add(maybeArg.value());
      }
    }
  }

  float cardinality = 1;
  FunctionSet funcs;
  for (auto i = 0; i < call->inputs().size(); ++i) {
    if (allUsed || usedArgs.contains(i)) {
      args[i] = translateExpr(call->inputs()[i]);
      cardinality = std::max(cardinality, args[i]->value().cardinality);
      if (args[i]->type() == PlanType::kCallExpr) {
        funcs = funcs | args[i]->as<Call>()->functions();
      }
    } else {
      // make a null of the type for the unused arg to keep the tree valid.
      args[i] = make<Literal>(
          Value(toType(call->inputs()[i]->type()), 1),
          make<Variant>(Variant::null(call->inputs()[i]->type()->kind())));
    }
  }
  auto* name = toName(exec::sanitizeName(call->name()));
  funcs = funcs | functionBits(name);
  if (metadata->logicalExplode) {
    auto map = metadata->logicalExplode(call, paths);
    std::unordered_map<PathCP, ExprCP> translated;
    for (auto& pair : map) {
      translated[pair.first] = translateExpr(pair.second);
    }
    if (!translated.empty()) {
      logicalFunctionSubfields_[call] =
          SubfieldProjections{.pathToExpr = std::move(translated)};
      return nullptr;
    }
  }
  auto* callExpr =
      make<Call>(name, Value(toType(call->type()), cardinality), args, funcs);
  return callExpr;
}

ExprCP Optimization::translateColumn(const std::string& name) {
  auto it = renames_.find(name);
  if (it != renames_.end()) {
    return it->second;
  }
  VELOX_FAIL("Cannot resolve column name: {}", name);
}

ExprVector Optimization::translateColumns(
    const std::vector<lp::ExprPtr>& source) {
  ExprVector result{source.size()};
  for (auto i = 0; i < source.size(); ++i) {
    result[i] = translateExpr(source[i]); // NOLINT
  }
  return result;
}

AggregationP Optimization::translateAggregation(
    const lp::AggregateNode& logicalAgg) {
  auto* aggregation =
      make<Aggregation>(nullptr, translateColumns(logicalAgg.groupingKeys()));

  for (auto i = 0; i < logicalAgg.groupingKeys().size(); ++i) {
    auto name = toName(logicalAgg.outputType()->nameOf(i));
    auto* key = aggregation->grouping[i];

    if (key->type() == PlanType::kColumnExpr) {
      aggregation->mutableColumns().push_back(key->as<Column>());
    } else {
      toType(logicalAgg.outputType()->childAt(i));

      auto* column = make<Column>(name, currentSelect_, key->value());
      aggregation->mutableColumns().push_back(column);
    }

    renames_[name] = aggregation->mutableColumns().back();
  }

  // The keys for intermediate are the same as for final.
  aggregation->intermediateColumns = aggregation->columns();
  for (auto channel : usedChannels(&logicalAgg)) {
    if (channel < logicalAgg.groupingKeys().size()) {
      continue;
    }

    const auto i = channel - logicalAgg.groupingKeys().size();
    const auto& aggregate = logicalAgg.aggregates()[i];
    ExprVector args = translateColumns(aggregate->inputs());

    FunctionSet funcs;
    std::vector<TypePtr> argTypes;
    for (auto& arg : args) {
      funcs = funcs | arg->functions();
      argTypes.push_back(toTypePtr(arg->value().type));
    }
    ExprCP condition = nullptr;
    if (aggregate->filter()) {
      condition = translateExpr(aggregate->filter());
    }
    VELOX_CHECK(aggregate->ordering().empty());

    Name aggName = toName(aggregate->name());
    auto accumulatorType = toType(
        exec::resolveAggregateFunction(aggregate->name(), argTypes).second);
    Value finalValue = Value(toType(aggregate->type()), 1);
    auto* agg = make<Aggregate>(
        aggName,
        finalValue,
        args,
        funcs,
        false,
        condition,
        false,
        accumulatorType);
    auto name = toName(logicalAgg.outputNames()[channel]);
    auto* column = make<Column>(name, currentSelect_, agg->value());
    aggregation->mutableColumns().push_back(column);
    auto intermediateValue = agg->value();
    intermediateValue.type = accumulatorType;
    auto* intermediateColumn =
        make<Column>(name, currentSelect_, intermediateValue);
    aggregation->intermediateColumns.push_back(intermediateColumn);
    auto dedupped = queryCtx()->dedup(agg);
    aggregation->aggregates.push_back(dedupped->as<Aggregate>());

    renames_[name] = aggregation->columns().back();
  }

  return aggregation;
}

PlanObjectP Optimization::addOrderBy(const lp::SortNode& order) {
  OrderTypeVector orderType;
  ExprVector keys;
  for (auto& field : order.ordering()) {
    auto sort = field.order;
    orderType.push_back(
        sort.isAscending() ? (sort.isNullsFirst() ? OrderType::kAscNullsFirst
                                                  : OrderType::kAscNullsLast)
                           : (sort.isNullsFirst() ? OrderType::kDescNullsFirst
                                                  : OrderType::kDescNullsLast));

    keys.push_back(translateExpr(field.expression));
  }

  currentSelect_->orderByKeys = keys;
  currentSelect_->orderByTypes = orderType;

  return currentSelect_;
}

namespace {

// Fills 'leftKeys' and 'rightKeys's from 'conjuncts' so that
// equalities with one side only depending on 'right' go to
// 'rightKeys' and the other side not depending on 'right' goes to
// 'leftKeys'. The left side may depend on more than one table. The
// tables 'leftKeys' depend on are returned in 'allLeft'. The
// conjuncts that are not equalities or have both sides depending
// on right and something else are left in 'conjuncts'.
void extractNonInnerJoinEqualities(
    ExprVector& conjuncts,
    PlanObjectCP right,
    ExprVector& leftKeys,
    ExprVector& rightKeys,
    PlanObjectSet& allLeft) {
  const auto* eq = toName("eq");

  for (auto i = 0; i < conjuncts.size(); ++i) {
    const auto* conjunct = conjuncts[i];
    if (isCallExpr(conjunct, eq)) {
      const auto* eq = conjunct->as<Call>();
      const auto leftTables = eq->argAt(0)->allTables();
      const auto rightTables = eq->argAt(1)->allTables();
      if (rightTables.size() == 1 && rightTables.contains(right) &&
          !leftTables.contains(right)) {
        allLeft.unionSet(leftTables);
        leftKeys.push_back(eq->argAt(0));
        rightKeys.push_back(eq->argAt(1));
        conjuncts.erase(conjuncts.begin() + i);
        --i;
      } else if (
          leftTables.size() == 1 && leftTables.contains(right) &&
          !rightTables.contains(right)) {
        allLeft.unionSet(rightTables);
        leftKeys.push_back(eq->argAt(1));
        rightKeys.push_back(eq->argAt(0));
        conjuncts.erase(conjuncts.begin() + i);
        --i;
      }
    }
  }
}
} // namespace

void Optimization::translateJoin(const lp::JoinNode& join) {
  const auto& joinLeft = join.left();
  const auto& joinRight = join.right();

  const auto joinType = join.joinType();
  const bool isInner = joinType == lp::JoinType::kInner;

  makeQueryGraph(*joinLeft, allow(PlanType::kJoinNode));

  // For an inner join a join tree on the right can be flattened, for all other
  // kinds it must be kept together in its own dt.
  makeQueryGraph(*joinRight, isInner ? allow(PlanType::kJoinNode) : 0);

  ExprVector conjuncts;
  translateConjuncts(join.condition(), conjuncts);

  if (isInner) {
    currentSelect_->conjuncts.insert(
        currentSelect_->conjuncts.end(), conjuncts.begin(), conjuncts.end());
  } else {
    const bool leftOptional =
        joinType == lp::JoinType::kRight || joinType == lp::JoinType::kFull;
    const bool rightOptional =
        joinType == lp::JoinType::kLeft || joinType == lp::JoinType::kFull;

    // If non-inner, and many tables on the right they are one dt. If a single
    // table then this too is the last in 'tables'.
    auto rightTable = currentSelect_->tables.back();

    ExprVector leftKeys;
    ExprVector rightKeys;
    PlanObjectSet leftTables;
    extractNonInnerJoinEqualities(
        conjuncts, rightTable, leftKeys, rightKeys, leftTables);

    std::vector<PlanObjectCP> leftTableVector;
    leftTableVector.reserve(leftTables.size());
    leftTables.forEach(
        [&](PlanObjectCP table) { leftTableVector.push_back(table); });

    auto* edge = make<JoinEdge>(
        leftTableVector.size() == 1 ? leftTableVector[0] : nullptr,
        rightTable,
        conjuncts,
        leftOptional,
        rightOptional,
        false,
        false);
    currentSelect_->joins.push_back(edge);
    for (auto i = 0; i < leftKeys.size(); ++i) {
      edge->addEquality(leftKeys[i], rightKeys[i]);
    }
  }
}

DerivedTableP Optimization::newDt() {
  auto* dt = make<DerivedTable>();
  dt->cname = newCName("dt");
  return dt;
}

PlanObjectP Optimization::wrapInDt(const lp::LogicalPlanNode& node) {
  DerivedTableP previousDt = currentSelect_;
  auto* dt = newDt();

  currentSelect_ = dt;
  makeQueryGraph(node, kAllAllowedInDt);

  currentSelect_ = previousDt;

  const auto& type = node.outputType();
  for (auto i : usedChannels(&node)) {
    const auto& name = type->nameOf(i);

    const auto* inner = translateColumn(name);
    dt->exprs.push_back(inner);

    const auto* outer = make<Column>(toName(name), dt, inner->value());
    dt->columns.push_back(outer);
    renames_[name] = outer;
  }

  currentSelect_->tables.push_back(dt);
  currentSelect_->tableSet.add(dt);
  dt->makeInitialPlan();

  return dt;
}

PlanObjectP Optimization::makeBaseTable(const lp::TableScanNode& tableScan) {
  const auto* schemaTable = schema_.findTable(tableScan.tableName());
  VELOX_CHECK_NOT_NULL(
      schemaTable, "Table not found: {}", tableScan.tableName());

  auto* baseTable = make<BaseTable>();
  baseTable->cname = newCName("t");
  baseTable->schemaTable = schemaTable;
  logicalPlanLeaves_[&tableScan] = baseTable;

  auto channels = usedChannels(&tableScan);
  const auto& type = tableScan.outputType();
  const auto& names = tableScan.columnNames();
  for (auto i : channels) {
    VELOX_DCHECK_LT(i, type->size());

    const auto& name = names[i];
    auto schemaColumn = schemaTable->findColumn(name);
    auto value = schemaColumn->value();
    auto* column =
        make<Column>(toName(name), baseTable, value, schemaColumn->name());
    baseTable->columns.push_back(column);

    const auto kind = column->value().type->kind();
    if (kind == TypeKind::ARRAY || kind == TypeKind::ROW ||
        kind == TypeKind::MAP) {
      BitSet allPaths;
      if (logicalControlSubfields_.hasColumn(&tableScan, i)) {
        baseTable->controlSubfields.ids.push_back(column->id());
        allPaths =
            logicalControlSubfields_.nodeFields[&tableScan].resultPaths[i];
        baseTable->controlSubfields.subfields.push_back(allPaths);
      }
      if (logicalPayloadSubfields_.hasColumn(&tableScan, i)) {
        baseTable->payloadSubfields.ids.push_back(column->id());
        auto payloadPaths =
            logicalPayloadSubfields_.nodeFields[&tableScan].resultPaths[i];
        baseTable->payloadSubfields.subfields.push_back(payloadPaths);
        allPaths.unionSet(payloadPaths);
      }
      if (opts_.pushdownSubfields) {
        Path::subfieldSkyline(allPaths);
        if (!allPaths.empty()) {
          makeSubfieldColumns(baseTable, column, allPaths);
        }
      }
    }

    renames_[type->nameOf(i)] = column;
  }

  ColumnVector top;
  std::unordered_map<ColumnCP, TypePtr> map;
  filterUpdated(baseTable, false);
  auto scanType =
      subfieldPushdownScanType(baseTable, baseTable->columns, top, map);
  setLeafSelectivity(*baseTable, scanType);
  currentSelect_->tables.push_back(baseTable);
  currentSelect_->tableSet.add(baseTable);
  return baseTable;
}

PlanObjectP Optimization::makeValuesTable(const lp::ValuesNode& values) {
  auto* valuesTable = make<ValuesTable>(values);
  valuesTable->cname = newCName("vt");
  logicalPlanLeaves_[&values] = valuesTable;

  auto channels = usedChannels(&values);
  const auto& type = values.outputType();
  const auto& names = values.outputType()->names();
  const auto cardinality = valuesTable->cardinality();
  for (auto i : channels) {
    VELOX_DCHECK_LT(i, type->size());

    const auto& name = names[i];
    Value value{type->childAt(i).get(), cardinality};
    auto* column = make<Column>(toName(name), valuesTable, value);
    valuesTable->columns.push_back(column);

    renames_[name] = column;
  }

  currentSelect_->tables.push_back(valuesTable);
  currentSelect_->tableSet.add(valuesTable);
  return valuesTable;
}

namespace {
const Type* pathType(const Type* type, PathCP path) {
  for (auto& step : path->steps()) {
    switch (step.kind) {
      case StepKind::kField:
        if (step.field) {
          type =
              type->childAt(type->as<TypeKind::ROW>().getChildIdx(step.field))
                  .get();
          break;
        }
        type = type->childAt(step.id).get();
        break;
      case StepKind::kSubscript:
        type = type->childAt(type->kind() == TypeKind::ARRAY ? 0 : 1).get();
        break;
      default:
        VELOX_NYI();
    }
  }
  return type;
}
} // namespace

void Optimization::makeSubfieldColumns(
    BaseTable* baseTable,
    ColumnCP column,
    const BitSet& paths) {
  SubfieldProjections projections;
  auto* ctx = queryCtx();
  float card =
      baseTable->schemaTable->columnGroups[0]->distribution().cardinality *
      baseTable->filterSelectivity;
  paths.forEach([&](auto id) {
    auto* path = ctx->pathById(id);
    auto type = pathType(column->value().type, path);
    Value value(type, card);
    auto name = fmt::format("{}.{}", column->name(), path->toString());
    auto* subcolumn =
        make<Column>(toName(name), baseTable, value, nullptr, column, path);
    baseTable->columns.push_back(subcolumn);
    projections.pathToExpr[path] = subcolumn;
  });
  allColumnSubfields_[column] = std::move(projections);
}

PlanObjectP Optimization::addProjection(const lp::ProjectNode* project) {
  logicalExprSource_ = project->onlyInput().get();
  const auto& names = project->names();
  const auto& exprs = project->expressions();
  for (auto i : usedChannels(project)) {
    if (exprs[i]->isInputReference()) {
      const auto& name =
          exprs[i]->asUnchecked<lp::InputReferenceExpr>()->name();
      // A variable projected to itself adds no renames. Inputs contain this
      // all the time.
      if (name == names[i]) {
        continue;
      }
    }

    auto expr = translateExpr(exprs.at(i));
    renames_[names[i]] = expr;
  }

  return currentSelect_;
}

PlanObjectP Optimization::addFilter(const lp::FilterNode* filter) {
  logicalExprSource_ = filter->onlyInput().get();

  ExprVector flat;
  translateConjuncts(filter->predicate(), flat);
  if (logicalExprSource_->kind() == lp::NodeKind::kAggregate) {
    VELOX_CHECK(
        currentSelect_->having.empty(),
        "Must have all of HAVING in one filter");
    currentSelect_->having = flat;
  } else {
    currentSelect_->conjuncts.insert(
        currentSelect_->conjuncts.end(), flat.begin(), flat.end());
  }

  return currentSelect_;
}

PlanObjectP Optimization::addAggregation(const lp::AggregateNode& aggNode) {
  aggFinalType_ = aggNode.outputType();

  auto* aggPlan = make<AggregationPlan>(translateAggregation(aggNode));
  currentSelect_->aggregation = aggPlan;

  return currentSelect_;
}

PlanObjectP Optimization::addLimit(const lp::LimitNode& limitNode) {
  currentSelect_->limit = limitNode.count();
  currentSelect_->offset = limitNode.offset();
  return currentSelect_;
}

namespace {
bool hasNondeterministic(const lp::ExprPtr& expr) {
  if (const auto* call = expr->asUnchecked<lp::CallExpr>()) {
    if (functionBits(toName(call->name()))
            .contains(FunctionSet::kNonDeterministic)) {
      return true;
    }
  }
  for (auto& in : expr->inputs()) {
    if (hasNondeterministic(in)) {
      return true;
    }
  }
  return false;
}
} // namespace

DerivedTableP Optimization::translateSetJoin(
    const lp::SetNode& set,
    DerivedTableP setDt) {
  auto previousDt = currentSelect_;
  currentSelect_ = setDt;
  for (auto& input : set.inputs()) {
    wrapInDt(*input);
  }

  const bool exists = set.operation() == lp::SetOperation::kIntersect;
  const bool anti = set.operation() == lp::SetOperation::kExcept;

  const auto* left = setDt->tables[0]->as<DerivedTable>();

  for (auto i = 1; i < setDt->tables.size(); ++i) {
    const auto* right = setDt->tables[i]->as<DerivedTable>();

    auto* joinEdge =
        make<JoinEdge>(left, right, ExprVector{}, false, false, exists, anti);
    for (auto i = 0; i < left->columns.size(); ++i) {
      joinEdge->addEquality(left->columns[i], right->columns[i]);
    }

    setDt->joins.push_back(joinEdge);
  }

  const auto& type = set.outputType();
  ExprVector exprs;
  ColumnVector columns;
  for (auto i = 0; i < type->size(); ++i) {
    exprs.push_back(left->columns[i]);
    columns.push_back(
        make<Column>(toName(type->nameOf(i)), setDt, exprs.back()->value()));
    renames_[type->nameOf(i)] = columns.back();
  }

  auto agg = make<Aggregation>(nullptr, exprs);
  agg->mutableColumns() = columns;
  agg->intermediateColumns = columns;

  setDt->aggregation = make<AggregationPlan>(agg);
  for (auto& c : columns) {
    setDt->exprs.push_back(c);
  }
  setDt->columns = columns;
  setDt->makeInitialPlan();
  currentSelect_ = previousDt;
  return setDt;
}

void Optimization::makeUnionDistributionAndStats(
    DerivedTableP setDt,
    DerivedTableP innerDt) {
  if (setDt->distribution == nullptr) {
    DistributionType empty;
    setDt->distribution = make<Distribution>(empty, 0, ExprVector{});
  }
  if (innerDt == nullptr) {
    innerDt = setDt;
  }
  if (innerDt->children.empty()) {
    VELOX_CHECK_EQ(
        innerDt->columns.size(),
        setDt->columns.size(),
        "Union inputs must have same arity also after pruning");

    MemoKey key;
    key.firstTable = innerDt;
    key.tables.add(innerDt);
    for (auto& column : innerDt->columns) {
      key.columns.add(column);
    }

    auto it = memo_.find(key);
    VELOX_CHECK(it != memo_.end(), "Expecting to find a plan for union branch");

    bool ignore;
    Distribution emptyDistribution;
    auto plan = it->second.best(emptyDistribution, ignore)->op;
    setDt->distribution->cardinality += plan->distribution().cardinality;
    for (auto i = 0; i < setDt->columns.size(); ++i) {
      // The Column is created in setDt before all branches are planned so the
      // value is mutated here.
      auto mutableValue =
          const_cast<float*>(&setDt->columns[i]->value().cardinality);
      *mutableValue += plan->columns()[i]->value().cardinality;
    }
  } else {
    for (auto& child : innerDt->children) {
      makeUnionDistributionAndStats(setDt, child);
    }
  }
}

DerivedTableP Optimization::translateUnion(
    const lp::SetNode& set,
    DerivedTableP setDt,
    bool isTopLevel,
    bool& isLeftLeaf) {
  auto initialRenames = renames_;
  std::vector<DerivedTableP, QGAllocator<DerivedTable*>> children;
  bool isFirst = true;
  DerivedTableP previousDt = currentSelect_;
  for (auto& input : set.inputs()) {
    if (!isFirst) {
      renames_ = initialRenames;
    } else {
      isFirst = false;
    }

    currentSelect_ = newDt();

    auto& newDt = currentSelect_;

    auto isUnionLike =
        [](const lp::LogicalPlanNode& node) -> const lp::SetNode* {
      if (node.kind() == lp::NodeKind::kSet) {
        const auto* set = node.asUnchecked<lp::SetNode>();
        if (set->operation() == lp::SetOperation::kUnion ||
            set->operation() == lp::SetOperation::kUnionAll) {
          return set;
        }
      }

      return nullptr;
    };

    if (auto* setNode = isUnionLike(*input)) {
      auto inner = translateUnion(*setNode, setDt, false, isLeftLeaf);
      children.push_back(inner);
    } else {
      makeQueryGraph(*input, kAllAllowedInDt);

      const auto& type = input->outputType();

      if (isLeftLeaf) {
        // This is the left leaf of a union tree.
        for (auto i : usedChannels(input.get())) {
          const auto& name = type->nameOf(i);

          ExprCP inner = translateColumn(name);
          newDt->exprs.push_back(inner);

          // The top dt has the same columns as all the unioned dts.
          auto* outer = make<Column>(toName(name), setDt, inner->value());
          setDt->columns.push_back(outer);
          newDt->columns.push_back(outer);
        }
        isLeftLeaf = false;
      } else {
        for (auto i : usedChannels(input.get())) {
          ExprCP inner = translateColumn(type->nameOf(i));
          newDt->exprs.push_back(inner);
        }

        // Same outward facing columns as the top dt of union.
        newDt->columns = setDt->columns;
      }

      newDt->makeInitialPlan();
      children.push_back(newDt);
    }
  }

  currentSelect_ = previousDt;
  if (isTopLevel) {
    setDt->children = std::move(children);
    setDt->setOp = set.operation();

    makeUnionDistributionAndStats(setDt);

    renames_ = initialRenames;
    for (const auto* column : setDt->columns) {
      renames_[column->name()] = column;
    }
  } else {
    setDt = newDt();
    setDt->children = std::move(children);
    setDt->setOp = set.operation();
  }
  return setDt;
}

PlanObjectP Optimization::makeQueryGraph(
    const lp::LogicalPlanNode& node,
    uint64_t allowedInDt) {
  switch (node.kind()) {
    case lp::NodeKind::kValues:
      return makeValuesTable(*node.asUnchecked<lp::ValuesNode>());

    case lp::NodeKind::kTableScan:
      return makeBaseTable(*node.asUnchecked<lp::TableScanNode>());

    case lp::NodeKind::kFilter: {
      if (!contains(allowedInDt, PlanType::kFilterNode)) {
        return wrapInDt(node);
      }

      const auto* filter = node.asUnchecked<lp::FilterNode>();
      if (!isNondeterministicWrap_ &&
          hasNondeterministic(filter->predicate())) {
        // Force wrap the filter and its input inside a dt so the filter
        // does not get mixed with parrent nodes.
        isNondeterministicWrap_ = true;
        return makeQueryGraph(node, 0);
      }

      isNondeterministicWrap_ = false;
      makeQueryGraph(*node.onlyInput(), allowedInDt);
      return addFilter(filter);
    }

    case lp::NodeKind::kProject:
      makeQueryGraph(*node.onlyInput(), allowedInDt);
      return addProjection(node.asUnchecked<lp::ProjectNode>());

    case lp::NodeKind::kAggregate:
      if (!contains(allowedInDt, PlanType::kAggregationNode)) {
        return wrapInDt(node);
      }

      makeQueryGraph(
          *node.onlyInput(), makeDtIf(allowedInDt, PlanType::kAggregationNode));
      return addAggregation(*node.asUnchecked<lp::AggregateNode>());

    case lp::NodeKind::kJoin:
      if (!contains(allowedInDt, PlanType::kJoinNode)) {
        return wrapInDt(node);
      }

      translateJoin(*node.asUnchecked<lp::JoinNode>());
      return currentSelect_;

    case lp::NodeKind::kSort:
      if (!contains(allowedInDt, PlanType::kOrderByNode)) {
        return wrapInDt(node);
      }

      makeQueryGraph(
          *node.onlyInput(), makeDtIf(allowedInDt, PlanType::kOrderByNode));
      return addOrderBy(*node.asUnchecked<lp::SortNode>());

    case lp::NodeKind::kLimit: {
      // TODO Allow multiple limits.
      //
      // SELECT * FROM (SELECT * FROM t LIMIT 10 OFFSET 5) LIMIT 10 OFFSET 5
      // is equivalent to
      //    SELECT * FROM t LIMIT 5 OFFSET 10
      if (!contains(allowedInDt, PlanType::kLimitNode)) {
        return wrapInDt(node);
      }

      makeQueryGraph(
          *node.onlyInput(), makeDtIf(allowedInDt, PlanType::kLimitNode));
      return addLimit(*node.asUnchecked<lp::LimitNode>());
    }

    case lp::NodeKind::kSet: {
      auto* setDt = newDt();

      auto* set = node.asUnchecked<lp::SetNode>();
      if (set->operation() == lp::SetOperation::kUnion ||
          set->operation() == lp::SetOperation::kUnionAll) {
        bool isLeftLeaf = true;
        translateUnion(*set, setDt, true, isLeftLeaf);
      } else {
        translateSetJoin(*set, setDt);
      }
      currentSelect_->tables.push_back(setDt);
      currentSelect_->tableSet.add(setDt);
      return currentSelect_;
    }
    case lp::NodeKind::kUnnest:
    default:
      VELOX_NYI(
          "Unsupported PlanNode {}",
          logical_plan::NodeKindName::toName(node.kind()));
  }
}

// Debug helper functions. Must be in a namespace to be callable from gdb.
std::string leString(const lp::Expr* e) {
  return lp::ExprPrinter::toText(*e);
}

std::string pString(const lp::LogicalPlanNode* p) {
  return lp::PlanPrinter::toText(*p);
}

} // namespace facebook::velox::optimizer<|MERGE_RESOLUTION|>--- conflicted
+++ resolved
@@ -200,17 +200,11 @@
       resultColumn = maybeColumn->as<Column>();
       resultExpr = nullptr;
       context = nullptr;
-<<<<<<< HEAD
-      VELOX_CHECK_NOT_NULL(resultColumn->relation());
-      if (resultColumn->relation()->type() == PlanType::kTableNode) {
-        VELOX_CHECK(leaf == resultColumn->relation());
-=======
       const auto* relation = resultColumn->relation();
       VELOX_CHECK_NOT_NULL(relation);
-      if (relation->type() == PlanType::kTable ||
-          relation->type() == PlanType::kValuesTable) {
+      if (relation->type() == PlanType::kTableNode ||
+          relation->type() == PlanType::kValuesTableNode) {
         VELOX_CHECK(leaf == relation);
->>>>>>> 6ff7c29d
       }
       return;
     }
@@ -521,14 +515,7 @@
     return;
   }
   VELOX_CHECK_EQ(args.size(), 2, "Expecting binary op {}", name);
-<<<<<<< HEAD
-  if ((args[0]->type() == PlanType::kLiteralExpr &&
-       args[1]->type() != PlanType::kLiteralExpr) ||
-      args[0]->id() > args[1]->id()) {
-=======
-
   if (shouldInvert(args[0], args[1])) {
->>>>>>> 6ff7c29d
     std::swap(args[0], args[1]);
     name = names.reverse(name);
   }
