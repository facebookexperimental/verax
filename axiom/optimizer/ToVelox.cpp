--- conflicted
+++ resolved
@@ -1370,10 +1370,7 @@
       }
 
       auto call = std::make_shared<velox::core::CallTypedExpr>(
-<<<<<<< HEAD
-          type,
-          projections.toFieldRefs<velox::core::TypedExprPtr>(aggregate->args()),
-          aggregate->name());
+          type, argExprs, aggregate->name());
 
       std::vector<velox::core::FieldAccessTypedExprPtr> sortingKeys;
       std::vector<velox::core::SortOrder> sortingOrders;
@@ -1394,10 +1391,6 @@
           .sortingOrders = std::move(sortingOrders),
           .distinct = aggregate->isDistinct(),
       });
-=======
-          type, argExprs, aggregate->name());
-      aggregates.push_back({.call = call, .rawInputTypes = rawInputTypes});
->>>>>>> 4b790771
     } else {
       auto call = std::make_shared<velox::core::CallTypedExpr>(
           type,
